--- conflicted
+++ resolved
@@ -1,7 +1,7 @@
 {
  "metadata": {
   "name": "",
-  "signature": "sha256:e734a564d0af1ba1b0e0ca10c7c8f1851b1cb198d523fe0334dbe1ad45c872c8"
+  "signature": "sha256:1e4b83a9a0982bbf70f506f164c3787dfd0e7c5f788255471ae22f40db9cfb20"
  },
  "nbformat": 3,
  "nbformat_minor": 0,
@@ -27,9 +27,6 @@
      ],
      "language": "python",
      "metadata": {},
-<<<<<<< HEAD
-     "outputs": []
-=======
      "outputs": [
       {
        "output_type": "stream",
@@ -41,7 +38,6 @@
       }
      ],
      "prompt_number": 1
->>>>>>> 8ba0e315
     },
     {
      "cell_type": "markdown",
