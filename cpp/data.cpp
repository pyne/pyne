// Implements basic nuclear data functions.
#ifndef PYNE_IS_AMALGAMATED
#include "data.h"
#endif

//
// Math Helpers
//

const double pyne::pi = 3.14159265359;
const double pyne::N_A = 6.0221415e+23;
const double pyne::barns_per_cm2 = 1e24;
const double pyne::cm2_per_barn = 1e-24;
const double pyne::sec_per_day = 24.0 * 3600.0;

/********************************/
/*** data_checksums Functions ***/
/********************************/

std::map<std::string, std::string> pyne::get_data_checksums() {
    std::map<std::string, std::string> temp_map;
    // Initialization of dataset hashes
    temp_map["/atomic_mass"]="10edfdc662e35bdfab91beb89285efff";
    temp_map["/material_library"]="8b10864378fbd88538434679acf908cc";
    temp_map["/neutron/eaf_xs"]="29622c636c4a3a46802207b934f9516c";
    temp_map["/neutron/scattering_lengths"]="a24d391cc9dc0fc146392740bb97ead4";
    temp_map["/neutron/simple_xs"]="3d6e086977783dcdf07e5c6b0c2416be";
    
    return temp_map;
};

std::map<std::string, std::string> pyne::data_checksums = 
  pyne::get_data_checksums();

/*****************************/
/*** atomic_mass Functions ***/
/*****************************/
std::map<int, double> pyne::atomic_mass_map = std::map<int, double>();

void pyne::_load_atomic_mass_map() {
  // Loads the important parts of atomic_wight table into atomic_mass_map

  //Check to see if the file is in HDF5 format.
  if (!pyne::file_exists(pyne::NUC_DATA_PATH))
    throw pyne::FileNotFound(pyne::NUC_DATA_PATH);

  bool ish5 = H5Fis_hdf5(pyne::NUC_DATA_PATH.c_str());
  if (!ish5)
    throw h5wrap::FileNotHDF5(pyne::NUC_DATA_PATH);

  // Get the HDF5 compound type (table) description
  hid_t desc = H5Tcreate(H5T_COMPOUND, sizeof(atomic_mass_struct));
  H5Tinsert(desc, "nuc",   HOFFSET(atomic_mass_struct, nuc),   H5T_NATIVE_INT);
  H5Tinsert(desc, "mass",  HOFFSET(atomic_mass_struct, mass),  H5T_NATIVE_DOUBLE);
  H5Tinsert(desc, "error", HOFFSET(atomic_mass_struct, error), H5T_NATIVE_DOUBLE);
  H5Tinsert(desc, "abund", HOFFSET(atomic_mass_struct, abund), H5T_NATIVE_DOUBLE);

  // Open the HDF5 file
  hid_t nuc_data_h5 = H5Fopen(pyne::NUC_DATA_PATH.c_str(), H5F_ACC_RDONLY, H5P_DEFAULT);

  // Open the data set
  hid_t atomic_mass_set = H5Dopen2(nuc_data_h5, "/atomic_mass", H5P_DEFAULT);
  hid_t atomic_mass_space = H5Dget_space(atomic_mass_set);
  int atomic_mass_length = H5Sget_simple_extent_npoints(atomic_mass_space);

  // Read in the data
  atomic_mass_struct * atomic_mass_array = new atomic_mass_struct[atomic_mass_length];
  H5Dread(atomic_mass_set, desc, H5S_ALL, H5S_ALL, H5P_DEFAULT, atomic_mass_array);

  // close the nuc_data library, before doing anything stupid
  H5Dclose(atomic_mass_set);
  H5Fclose(nuc_data_h5);

  // Ok now that we have the array of stucts, put it in the map
  for(int n = 0; n < atomic_mass_length; n++) {
    atomic_mass_map[atomic_mass_array[n].nuc] = atomic_mass_array[n].mass;
    natural_abund_map[atomic_mass_array[n].nuc] = atomic_mass_array[n].abund;
  }

  delete[] atomic_mass_array;
};


double pyne::atomic_mass(int nuc) {
  // Find the nuclide's mass in AMU
  std::map<int, double>::iterator nuc_iter, nuc_end;

  nuc_iter = atomic_mass_map.find(nuc);
  nuc_end = atomic_mass_map.end();

  // First check if we already have the nuc mass in the map
  if (nuc_iter != nuc_end)
    return (*nuc_iter).second;

  // Next, fill up the map with values from the 
  // nuc_data.h5, if the map is empty.
  if (atomic_mass_map.empty()) {
    // Don't fail if we can't load the library
      _load_atomic_mass_map();
      return atomic_mass(nuc);
  };

  double aw;
  int nucid = nucname::id(nuc);

  // If in an excited state, return the ground
  // state mass...not strictly true, but good guess.
  if (0 < nucid%10000) {
    aw = atomic_mass((nucid/10000)*10000);
    atomic_mass_map[nuc] = aw;
    return aw;
  };

  // Finally, if none of these work, 
  // take a best guess based on the 
  // aaa number.
  aw = (double) ((nucid/10000)%1000);
  atomic_mass_map[nuc] = aw;
  return aw;
};


double pyne::atomic_mass(char * nuc) {
  int nuc_zz = nucname::id(nuc);
  return atomic_mass(nuc_zz);
};


double pyne::atomic_mass(std::string nuc) {
  int nuc_zz = nucname::id(nuc);
  return atomic_mass(nuc_zz);
};


/*******************************/
/*** natural_abund functions ***/
/*******************************/

std::map<int, double> pyne::natural_abund_map = std::map<int, double>();

double pyne::natural_abund(int nuc) {
  // Find the nuclide's natural abundance
  std::map<int, double>::iterator nuc_iter, nuc_end;

  nuc_iter = natural_abund_map.find(nuc);
  nuc_end = natural_abund_map.end();

  // First check if we already have the nuc mass in the map
  if (nuc_iter != nuc_end)
    return (*nuc_iter).second;

  // Next, fill up the map with values from the 
  // nuc_data.h5, if the map is empty.
  if (natural_abund_map.empty()) {
    // Don't fail if we can't load the library
      _load_atomic_mass_map();
      return natural_abund(nuc);
  };

  double na;
  int nucid = nucname::id(nuc);

  // If in an excited state, return the ground
  // state abundance...not strictly true, but good guess.
  if (0 < nucid%10000) {
    na = natural_abund((nucid/10000)*10000);
    atomic_mass_map[nuc] = na;
    return na;
  };

  // Finally, if none of these work, 
  // take a best guess based on the 
  // aaa number.
  na = 0.0;
  natural_abund_map[nuc] = na;
  return na;
};


double pyne::natural_abund(char * nuc) {
  int nuc_zz = nucname::id(nuc);
  return natural_abund(nuc_zz);
};


double pyne::natural_abund(std::string nuc) {
  int nuc_zz = nucname::id(nuc);
  return natural_abund(nuc_zz);
};



/*************************/
/*** Q_value Functions ***/
/*************************/

void pyne::_load_q_val_map() {
  // Loads the important parts of q_value table into q_value_map

  //Check to see if the file is in HDF5 format.
  if (!pyne::file_exists(pyne::NUC_DATA_PATH))
    throw pyne::FileNotFound(pyne::NUC_DATA_PATH);

  bool ish5 = H5Fis_hdf5(pyne::NUC_DATA_PATH.c_str());
  if (!ish5)
    throw h5wrap::FileNotHDF5(pyne::NUC_DATA_PATH);

  // Get the HDF5 compound type (table) description
  hid_t desc = H5Tcreate(H5T_COMPOUND, sizeof(q_val_struct));
  H5Tinsert(desc, "nuc", HOFFSET(q_val_struct, nuc),  H5T_NATIVE_INT);
  H5Tinsert(desc, "q_val", HOFFSET(q_val_struct, q_val), H5T_NATIVE_DOUBLE);
  H5Tinsert(desc, "gamma_frac", HOFFSET(q_val_struct, gamma_frac), H5T_NATIVE_DOUBLE);

  // Open the HDF5 file
  hid_t nuc_data_h5 = H5Fopen(pyne::NUC_DATA_PATH.c_str(), H5F_ACC_RDONLY, H5P_DEFAULT);

  // Open the data set
  hid_t q_val_set = H5Dopen2(nuc_data_h5, "/decay/q_values", H5P_DEFAULT);
  hid_t q_val_space = H5Dget_space(q_val_set);
  int q_val_length = H5Sget_simple_extent_npoints(q_val_space);

  // Read in the data
  q_val_struct * q_val_array = new q_val_struct[q_val_length];
  H5Dread(q_val_set, desc, H5S_ALL, H5S_ALL, H5P_DEFAULT, q_val_array);

  // close the nuc_data library, before doing anything stupid
  H5Dclose(q_val_set);
  H5Fclose(nuc_data_h5);

  // Ok now that we have the array of structs, put it in the map
  for(int n = 0; n < q_val_length; n++) {
    q_val_map[q_val_array[n].nuc] = q_val_array[n].q_val;
    gamma_frac_map[q_val_array[n].nuc] = q_val_array[n].gamma_frac;
  }

  delete[] q_val_array;
};

std::map<int, double> pyne::q_val_map = std::map<int, double>();

double pyne::q_val(int nuc) {
  // Find the nuclide's q_val in MeV/fission
  std::map<int, double>::iterator nuc_iter, nuc_end;

  nuc_iter = q_val_map.find(nuc);
  nuc_end = q_val_map.end();

  // First check if we already have the nuc q_val in the map
  if (nuc_iter != nuc_end) 
    return (*nuc_iter).second;

  // Next, fill up the map with values from the nuc_data.h5 if the map is empty.
  if (q_val_map.empty()) {
<<<<<<< HEAD
=======
    // Don't fail if we can't load the library
>>>>>>> c8762fe1
      _load_q_val_map();
      return q_val(nuc);
  };
  
  double qv;
  int nucid = nucname::id(nuc);
  if (nucid != nuc)
    return q_val(nucid);

  // If nuclide is not found, return 0
  qv = 0.0;
  q_val_map[nuc] = qv;
  return qv;
};


<<<<<<< HEAD
double pyne::q_val(const char * nuc) {
=======
double pyne::q_val(char * nuc) {
>>>>>>> c8762fe1
  int nuc_zz = nucname::id(nuc);
  return q_val(nuc_zz);
};


double pyne::q_val(std::string nuc) {
  int nuc_zz = nucname::id(nuc);
  return q_val(nuc_zz);
};


/****************************/
/*** gamma_frac functions ***/
/****************************/

std::map<int, double> pyne::gamma_frac_map = std::map<int, double>();

double pyne::gamma_frac(int nuc) {
  // Find the nuclide's fraction of Q that comes from gammas
  std::map<int, double>::iterator nuc_iter, nuc_end;

  nuc_iter = gamma_frac_map.find(nuc);
  nuc_end = gamma_frac_map.end();

  // First check if we already have the gamma_frac in the map
  if (nuc_iter != nuc_end)
    return (*nuc_iter).second;

  // Next, fill up the map with values from nuc_data.h5 if the map is empty.
  if (gamma_frac_map.empty()) {
<<<<<<< HEAD
=======
    // Don't fail if we can't load the library
>>>>>>> c8762fe1
      _load_q_val_map();
      return gamma_frac(nuc);
  };

  double gf;
  int nucid = nucname::id(nuc);
  if (nucid != nuc)
    return gamma_frac(nucid);

  // If nuclide is not found, return 0
  gf = 0.0;
  gamma_frac_map[nucid] = gf;
  return gf;
};


<<<<<<< HEAD
double pyne::gamma_frac(const char * nuc) {
=======
double pyne::gamma_frac(char * nuc) {
>>>>>>> c8762fe1
  int nuc_zz = nucname::id(nuc);
  return gamma_frac(nuc_zz);
};


double pyne::gamma_frac(std::string nuc) {
  int nuc_zz = nucname::id(nuc);
  return gamma_frac(nuc_zz);
};


/*****************************/
/*** Dose Factor Functions ***/
/*****************************/

void pyne::_load_dose_map(std::string source_path) {
  // Loads the dose factor table into dose_map
  herr_t status;

  //Check to see if the file is in HDF5 format.
  if (!pyne::file_exists(pyne::NUC_DATA_PATH))
    throw pyne::FileNotFound(pyne::NUC_DATA_PATH);

  bool ish5 = H5Fis_hdf5(pyne::NUC_DATA_PATH.c_str());
  if (!ish5)
    throw h5wrap::FileNotHDF5(pyne::NUC_DATA_PATH);
 
  // Defining string type for lung model data
  hid_t string_type_;
  string_type_ = H5Tcopy(H5T_C_S1);
  H5Tset_size(string_type_, 1);
  H5Tset_strpad(string_type_, H5T_STR_NULLPAD);
  
  // Get the HDF5 compound type (table) description
  hid_t desc = H5Tcreate(H5T_COMPOUND, sizeof(dose_struct));
  status = H5Tinsert(desc, "nuc", HOFFSET(dose_struct, nuc), H5T_NATIVE_INT);
  status = H5Tinsert(desc, "ext_air_dose", HOFFSET(dose_struct, ext_air_dose), H5T_NATIVE_DOUBLE);
  status = H5Tinsert(desc, "ratio", HOFFSET(dose_struct, ratio), H5T_NATIVE_DOUBLE);
  status = H5Tinsert(desc, "ext_soil_dose", HOFFSET(dose_struct, ext_soil_dose), H5T_NATIVE_DOUBLE);
  status = H5Tinsert(desc, "ingest_dose", HOFFSET(dose_struct, ingest_dose), H5T_NATIVE_DOUBLE);
  status = H5Tinsert(desc, "fluid_frac", HOFFSET(dose_struct, fluid_frac), H5T_NATIVE_DOUBLE);
  status = H5Tinsert(desc, "inhale_dose", HOFFSET(dose_struct, inhale_dose), H5T_NATIVE_DOUBLE);
  status = H5Tinsert(desc, "lung_mod", HOFFSET(dose_struct, lung_mod), string_type_);
  
  // Open the HDF5 file
  hid_t nuc_data_h5 = H5Fopen(pyne::NUC_DATA_PATH.c_str(), H5F_ACC_RDONLY, H5P_DEFAULT);

  // Convert source_path to proper format for HD5open
  const char * c = source_path.c_str();

  // Open the data set
  hid_t dose_set = H5Dopen2(nuc_data_h5, c, H5P_DEFAULT);
  hid_t dose_space = H5Dget_space(dose_set);
  int dose_length = H5Sget_simple_extent_npoints(dose_space);

  // Read in the data
  dose_struct * dose_array = new dose_struct[dose_length];
  H5Dread(dose_set, desc, H5S_ALL, H5S_ALL, H5P_DEFAULT, dose_array);

  // Ok now that we have the array of structs, put it in the map
  for (int n = 0; n < dose_length; n++) {
    ext_air_dose_map[dose_array[n].nuc] = dose_array[n].ext_air_dose;
    ratio_map[dose_array[n].nuc] = dose_array[n].ratio;
    ext_soil_dose_map[dose_array[n].nuc] = dose_array[n].ext_soil_dose;
    ingest_dose_map[dose_array[n].nuc] = dose_array[n].ingest_dose;
    fluid_frac_map[dose_array[n].nuc] = dose_array[n].fluid_frac;
    inhale_dose_map[dose_array[n].nuc] = dose_array[n].inhale_dose;
    lung_mod_map[dose_array[n].nuc] = dose_array[n].lung_mod;
  };

  // close the nuc_data library, before doing anything stupid
  H5Dclose(dose_set);
  H5Tclose(string_type_);
  H5Fclose(nuc_data_h5);
  
  delete[] dose_array;
};

///
/// Function for Source
///

std::string source_string(int source) {
  std::string source_location;
  if (source == 0) {
    source_location = "/dose_factors/EPA";
  }
  else if (source == 1) {
    source_location = "/dose_factors/DOE";
  }
  else if (source == 2) {
    source_location = "/dose_factors/GENII";
  }
  return source_location;
};
  
///
/// Functions for External Air and 
/// Ratio of External Air to Inhalation Dose Factors
///

/// External Air
std::map<int, double> pyne::ext_air_dose_map = std::map<int, double>();

double pyne::ext_air_dose(int nuc, int source) {
  // Find the nuclide's external air dose factor in [mrem/hr per Ci/m^3]
  std::map<int, double>::iterator nuc_iter, nuc_end;

  nuc_iter = ext_air_dose_map.find(nuc);
  nuc_end = ext_air_dose_map.end();

  // First check if we already have the nuc ext_air_dose in the map
  if (nuc_iter != nuc_end) 
    return (*nuc_iter).second;

  // Choose correct table from nuc_data.h5 based on user input. 
  std::string source_path;
  source_path = source_string(source);

  // Next, fill up the map with values from the nuc_data.h5 if the map is empty.
  if (ext_air_dose_map.empty()) {
      _load_dose_map(source_path);
      return ext_air_dose(nuc, source);
  };
  
  
  double dose;
  int nucid = nucname::id(nuc);
  if (nucid != nuc)
    return ext_air_dose(nucid, source);

  // If nuclide is not found, return 0
  dose = 0.0;
  ext_air_dose_map[nuc] = dose;
  return dose;
};


double pyne::ext_air_dose(const char * nuc, int source) {
  int nuc_zz = nucname::id(nuc);
  return ext_air_dose(nuc_zz, source);
};


double pyne::ext_air_dose(std::string nuc, int source) {
  int nuc_zz = nucname::id(nuc);
  return ext_air_dose(nuc_zz, source);
};

/// Ratio
std::map<int, double> pyne::ratio_map = std::map<int, double>();

double pyne::ratio(int nuc, int source) {
  // Find the nuclide's external air dose factor in [mrem/hr per Ci/m^3]
  std::map<int, double>::iterator nuc_iter, nuc_end;

  nuc_iter = ratio_map.find(nuc);
  nuc_end = ratio_map.end();

  // First check if we already have the nuc ratio in the map
  if (nuc_iter != nuc_end) 
    return (*nuc_iter).second;

  // Choose correct table from nuc_data.h5 based on user input. 
  std::string source_path;
  source_path = source_string(source);

  // Next, fill up the map with values from the nuc_data.h5 if the map is empty.
  if (ratio_map.empty()) {
      _load_dose_map(source_path);
      return ratio(nuc, source);
  };
  
  
  double r;
  int nucid = nucname::id(nuc);
  if (nucid != nuc)
    return ratio(nucid, source);

  // If nuclide is not found, return 0
  r = 0.0;
  ratio_map[nuc] = r;
  return r;
};


double pyne::ratio(const char * nuc, int source) {
  int nuc_zz = nucname::id(nuc);
  return ratio(nuc_zz, source);
};


double pyne::ratio(std::string nuc, int source) {
  int nuc_zz = nucname::id(nuc);
  return ratio(nuc_zz, source);
};

///
/// Functions for External Soil Dose Factors
///

std::map<int, double> pyne::ext_soil_dose_map = std::map<int, double>();

double pyne::ext_soil_dose(int nuc, int source) {  
  // Find the nuclide's external soil dose factor in [mrem/hr per Ci/m^2]
  std::map<int, double>::iterator nuc_iter, nuc_end;

  nuc_iter = ext_soil_dose_map.find(nuc);
  nuc_end = ext_soil_dose_map.end();

  // First check if we already have the nuc ext_soil_dose in the map
  if (nuc_iter != nuc_end) 
    return (*nuc_iter).second;

  // Choose correct table from nuc_data.h5 based on user input. 
  std::string source_path;
  source_path = source_string(source);

  // Next, fill up the map with values from the nuc_data.h5 if the map is empty.
  if (ext_soil_dose_map.empty()) {
      _load_dose_map(source_path);
      return ext_soil_dose(nuc, source);
  };
  
  
  double dose;
  int nucid = nucname::id(nuc);
  if (nucid != nuc)
    return ext_soil_dose(nucid, source);

  // If nuclide is not found, return 0
  dose = 0.0;
  ext_soil_dose_map[nuc] = dose;
  return dose;
};


double pyne::ext_soil_dose(const char * nuc, int source) {
  int nuc_zz = nucname::id(nuc);
  return ext_soil_dose(nuc_zz, source);
};


double pyne::ext_soil_dose(std::string nuc, int source) {
  int nuc_zz = nucname::id(nuc);
  return ext_soil_dose(nuc_zz, source);
};

///
/// Functions for Ingestion Dose Factors and
/// Fraction of activity that is absorbed by body fluids
///

/// Ingestion
std::map<int, double> pyne::ingest_dose_map = std::map<int, double>();

double pyne::ingest_dose(int nuc, int source) {
  // Find the nuclide's ingestion dose factor in [mrem/pCi]
  std::map<int, double>::iterator nuc_iter, nuc_end;

  nuc_iter = ingest_dose_map.find(nuc);
  nuc_end = ingest_dose_map.end();

  // First check if we already have the nuc ingest_dose in the map
  if (nuc_iter != nuc_end) 
    return (*nuc_iter).second;

  // Choose correct table from nuc_data.h5 based on user input. 
  std::string source_path;
  source_path = source_string(source);

  // Next, fill up the map with values from the nuc_data.h5 if the map is empty.
  if (ingest_dose_map.empty()) {
      _load_dose_map(source_path);
      return ingest_dose(nuc, source);
  };
  
  
  double dose;
  int nucid = nucname::id(nuc);
  if (nucid != nuc)
    return ingest_dose(nucid, source);

  // If nuclide is not found, return 0
  dose = 0.0;
  ingest_dose_map[nuc] = dose;
  return dose;
};


double pyne::ingest_dose(const char * nuc, int source) {
  int nuc_zz = nucname::id(nuc);
  return ingest_dose(nuc_zz, source);
};


double pyne::ingest_dose(std::string nuc, int source) {
  int nuc_zz = nucname::id(nuc);
  return ingest_dose(nuc_zz, source);
};

/// Fluid Fraction
std::map<int, double> pyne::fluid_frac_map = std::map<int, double>();

double pyne::fluid_frac(int nuc, int source) {
  // Find the nuclide's fluid fraction for ingestion
  std::map<int, double>::iterator nuc_iter, nuc_end;

  nuc_iter = fluid_frac_map.find(nuc);
  nuc_end = fluid_frac_map.end();

  // First check if we already have the nuc fluid_frac in the map
  if (nuc_iter != nuc_end) 
    return (*nuc_iter).second;

  // Choose correct table from nuc_data.h5 based on user input. 
  std::string source_path;
  source_path = source_string(source);

  // Next, fill up the map with values from the nuc_data.h5 if the map is empty.
  if (fluid_frac_map.empty()) {
      _load_dose_map(source_path);
      return fluid_frac(nuc, source);
  };
  
  
  double ff;
  int nucid = nucname::id(nuc);
  if (nucid != nuc)
    return fluid_frac(nucid, source);

  // If nuclide is not found, return 0
  ff = 0.0;
  fluid_frac_map[nuc] = ff;
  return ff;
};


double pyne::fluid_frac(const char * nuc, int source) {
  int nuc_zz = nucname::id(nuc);
  return fluid_frac(nuc_zz, source);
};


double pyne::fluid_frac(std::string nuc, int source) {
  int nuc_zz = nucname::id(nuc);
  return fluid_frac(nuc_zz, source);
};


///
/// Functions for Inhalation Dose Factors and
/// Lung Model used to obtain dose factors
///

/// Inhalation
std::map<int, double> pyne::inhale_dose_map = std::map<int, double>();

double pyne::inhale_dose(int nuc, int source) {
  // Find the nuclide's inhalation dose factor in [mrem/pCi]
  std::map<int, double>::iterator nuc_iter, nuc_end;

  nuc_iter = inhale_dose_map.find(nuc);
  nuc_end = inhale_dose_map.end();

  // First check if we already have the nuc inhale_dose in the map
  if (nuc_iter != nuc_end) 
    return (*nuc_iter).second;

  // Choose correct table from nuc_data.h5 based on user input. 
  std::string source_path;
  source_path = source_string(source);

  // Next, fill up the map with values from the nuc_data.h5 if the map is empty.
  if (inhale_dose_map.empty()) {
      _load_dose_map(source_path);
      return inhale_dose(nuc, source);
  };
  
  
  double dose;
  int nucid = nucname::id(nuc);
  if (nucid != nuc)
    return inhale_dose(nucid, source);

  // If nuclide is not found, return 0
  dose = 0.0;
  inhale_dose_map[nuc] = dose;
  return dose;
};


double pyne::inhale_dose(const char * nuc, int source) {
  int nuc_zz = nucname::id(nuc);
  return inhale_dose(nuc_zz, source);
};


double pyne::inhale_dose(std::string nuc, int source) {
  int nuc_zz = nucname::id(nuc);
  return inhale_dose(nuc_zz, source);
};

/// Lung Model
std::map<int, std::string> pyne::lung_mod_map = std::map<int, std::string>();

std::string pyne::lung_mod(int nuc, int source) {
  // Find the nuclide's lung model for inhlation
  std::map<int, std::string>::iterator nuc_iter, nuc_end;

  nuc_iter = lung_mod_map.find(nuc);
  nuc_end = lung_mod_map.end();

  // First check if we already have the nuc lung_mod in the map
  if (nuc_iter != nuc_end) 
    return (*nuc_iter).second;

  // Choose correct table from nuc_data.h5 based on user input. 
  std::string source_path;
  source_path = source_string(source);

  // Next, fill up the map with values from the nuc_data.h5 if the map is empty.
  if (lung_mod_map.empty()) {
      _load_dose_map(source_path);
      return lung_mod(nuc, source);
  };
  
  
  std::string lm;
  int nucid = nucname::id(nuc);
  if (nucid != nuc)
    return lung_mod(nucid, source);

  // If nuclide is not found, return string
  lm = "nuclide not found";
  lung_mod_map[nuc] = lm;
  return lm;
};


std::string pyne::lung_mod(const char * nuc, int source) {
  int nuc_zz = nucname::id(nuc);
  return lung_mod(nuc_zz, source);
};


std::string pyne::lung_mod(std::string nuc, int source) {
  int nuc_zz = nucname::id(nuc);
  return lung_mod(nuc_zz, source);
};



/***********************************/
/*** scattering length functions ***/
/***********************************/
std::map<int, xd_complex_t> pyne::b_coherent_map = std::map<int, xd_complex_t>();
std::map<int, xd_complex_t> pyne::b_incoherent_map = std::map<int, xd_complex_t>();
std::map<int, double> pyne::b_map = std::map<int, double>();


void pyne::_load_scattering_lengths() {
  // Loads the important parts of atomic_wight table into atomic_mass_map
  herr_t status;

  //Check to see if the file is in HDF5 format.
  if (!pyne::file_exists(pyne::NUC_DATA_PATH))
    throw pyne::FileNotFound(pyne::NUC_DATA_PATH);

  bool ish5 = H5Fis_hdf5(pyne::NUC_DATA_PATH.c_str());
  if (!ish5)
    throw h5wrap::FileNotHDF5(pyne::NUC_DATA_PATH);

  // Get the HDF5 compound type (table) description
  hid_t desc = H5Tcreate(H5T_COMPOUND, sizeof(scattering_lengths_struct));
  status = H5Tinsert(desc, "nuc", HOFFSET(scattering_lengths_struct, nuc), H5T_NATIVE_INT);
  status = H5Tinsert(desc, "b_coherent", HOFFSET(scattering_lengths_struct, b_coherent), 
                      h5wrap::PYTABLES_COMPLEX128);
  status = H5Tinsert(desc, "b_incoherent", HOFFSET(scattering_lengths_struct, b_incoherent), 
                      h5wrap::PYTABLES_COMPLEX128);
  status = H5Tinsert(desc, "xs_coherent", HOFFSET(scattering_lengths_struct, xs_coherent), 
                      H5T_NATIVE_DOUBLE);
  status = H5Tinsert(desc, "xs_incoherent", HOFFSET(scattering_lengths_struct, xs_incoherent), 
                      H5T_NATIVE_DOUBLE);
  status = H5Tinsert(desc, "xs", HOFFSET(scattering_lengths_struct, xs), H5T_NATIVE_DOUBLE);

  // Open the HDF5 file
  hid_t nuc_data_h5 = H5Fopen(pyne::NUC_DATA_PATH.c_str(), H5F_ACC_RDONLY, H5P_DEFAULT);

  // Open the data set
  hid_t scat_len_set = H5Dopen2(nuc_data_h5, "/neutron/scattering_lengths", H5P_DEFAULT);
  hid_t scat_len_space = H5Dget_space(scat_len_set);
  int scat_len_length = H5Sget_simple_extent_npoints(scat_len_space);

  // Read in the data
  scattering_lengths_struct * scat_len_array = new scattering_lengths_struct[scat_len_length];
  status = H5Dread(scat_len_set, desc, H5S_ALL, H5S_ALL, H5P_DEFAULT, scat_len_array);

  // close the nuc_data library, before doing anything stupid
  status = H5Dclose(scat_len_set);
  status = H5Fclose(nuc_data_h5);

  // Ok now that we have the array of stucts, put it in the maps
  for(int n = 0; n < scat_len_length; n++) {
    b_coherent_map[scat_len_array[n].nuc] = scat_len_array[n].b_coherent;
    b_incoherent_map[scat_len_array[n].nuc] = scat_len_array[n].b_incoherent;
  };

  delete[] scat_len_array;
};



//
// Coherent functions 
//


xd_complex_t pyne::b_coherent(int nuc) {
  // Find the nuclide's bound scattering length in cm
  std::map<int, xd_complex_t>::iterator nuc_iter, nuc_end;

  nuc_iter = b_coherent_map.find(nuc);
  nuc_end = b_coherent_map.end();

  // First check if we already have the nuc in the map
  if (nuc_iter != nuc_end)
    return (*nuc_iter).second;

  // Next, fill up the map with values from the 
  // nuc_data.h5, if the map is empty.
  if (b_coherent_map.empty()) {
    _load_scattering_lengths();
    return b_coherent(nuc);
  };

  xd_complex_t bc;
  int nucid = nucname::id(nuc);
  int znum = nucname::znum(nucid);
  int anum = nucname::anum(nucid);

  // Try to find a nuclide with matching A-number
  nuc_iter = b_coherent_map.begin();
  while (nuc_iter != nuc_end) {
    if (anum == nucname::anum((*nuc_iter).first)) {
      bc = (*nuc_iter).second;
      b_coherent_map[nuc] = bc;
      return bc;
    };
    nuc_iter++;
  };

  // Try to find a nuclide with matching Z-number
  nuc_iter = b_coherent_map.begin();
  while (nuc_iter != nuc_end) {
    if (znum == nucname::znum((*nuc_iter).first)) {
      bc = (*nuc_iter).second;
      b_coherent_map[nuc] = bc;
      return bc;
    };
    nuc_iter++;
  };

  // Finally, if none of these work, 
  // just return zero...
  bc.re = 0.0;
  bc.im = 0.0;
  b_coherent_map[nuc] = bc;
  return bc;
};


xd_complex_t pyne::b_coherent(char * nuc) {
  int nuc_zz = nucname::id(nuc);
  return b_coherent(nuc_zz);
};


xd_complex_t pyne::b_coherent(std::string nuc) {
  int nuc_zz = nucname::id(nuc);
  return b_coherent(nuc_zz);
};



//
// Incoherent functions 
//


xd_complex_t pyne::b_incoherent(int nuc) {
  // Find the nuclide's bound inchoherent scattering length in cm
  std::map<int, xd_complex_t>::iterator nuc_iter, nuc_end;

  nuc_iter = b_incoherent_map.find(nuc);
  nuc_end = b_incoherent_map.end();

  // First check if we already have the nuc in the map
  if (nuc_iter != nuc_end)
    return (*nuc_iter).second;

  // Next, fill up the map with values from the 
  // nuc_data.h5, if the map is empty.
  if (b_incoherent_map.empty()) {
    _load_scattering_lengths();
    return b_incoherent(nuc);
  };

  xd_complex_t bi;
  int nucid = nucname::id(nuc);
  int znum = nucname::znum(nucid);
  int anum = nucname::anum(nucid);

  // Try to find a nuclide with matching A-number
  nuc_iter = b_incoherent_map.begin();
  while (nuc_iter != nuc_end) {
    if (anum == nucname::anum((*nuc_iter).first)) {
      bi = (*nuc_iter).second;
      b_incoherent_map[nuc] = bi;
      return bi;
    };
    nuc_iter++;
  };

  // Try to find a nuclide with matching Z-number
  nuc_iter = b_incoherent_map.begin();
  while (nuc_iter != nuc_end) {
    if (znum == nucname::znum((*nuc_iter).first)) {
      bi = (*nuc_iter).second;
      b_incoherent_map[nuc] = bi;
      return bi;
    };
    nuc_iter++;
  };

  // Finally, if none of these work, 
  // just return zero...
  bi.re = 0.0;
  bi.im = 0.0;
  b_incoherent_map[nuc] = bi;
  return bi;
};


xd_complex_t pyne::b_incoherent(char * nuc) {
  return b_incoherent(nucname::id(nuc));
};


xd_complex_t pyne::b_incoherent(std::string nuc) {
  return b_incoherent(nucname::id(nuc));
};



//
// b functions
//

double pyne::b(int nuc) {
  // Find the nuclide's bound scattering length in cm
  std::map<int, double>::iterator nuc_iter, nuc_end;

  nuc_iter = b_map.find(nuc);
  nuc_end = b_map.end();

  // First check if we already have the nuc in the map
  if (nuc_iter != nuc_end)
    return (*nuc_iter).second;

  // Next, calculate the value from coherent and incoherent lengths
  xd_complex_t bc = b_coherent(nuc);
  xd_complex_t bi = b_incoherent(nuc);

  double b_val = sqrt(bc.re*bc.re + bc.im*bc.im + bi.re*bi.re + bi.im*bi.im);

  return b_val;
};


double pyne::b(char * nuc) {
  int nucid = nucname::id(nuc);
  return b(nucid);
};


double pyne::b(std::string nuc) {
  int nucid = nucname::id(nuc);
  return b(nucid);
};



//
// Fission Product Yield Data 
//
std::map<std::pair<int, int>, double> pyne::wimsdfpy_data = \
  std::map<std::pair<int, int>, double>();

void pyne::_load_wimsdfpy() {
  herr_t status;

  //Check to see if the file is in HDF5 format.
  if (!pyne::file_exists(pyne::NUC_DATA_PATH))
    throw pyne::FileNotFound(pyne::NUC_DATA_PATH);

  bool ish5 = H5Fis_hdf5(pyne::NUC_DATA_PATH.c_str());
  if (!ish5)
    throw h5wrap::FileNotHDF5(pyne::NUC_DATA_PATH);

  // Get the HDF5 compound type (table) description
  hid_t desc = H5Tcreate(H5T_COMPOUND, sizeof(wimsdfpy_struct));
  status = H5Tinsert(desc, "from_nuc", HOFFSET(wimsdfpy_struct, from_nuc), 
                     H5T_NATIVE_INT);
  status = H5Tinsert(desc, "to_nuc", HOFFSET(wimsdfpy_struct, to_nuc), 
                     H5T_NATIVE_INT);
  status = H5Tinsert(desc, "yields", HOFFSET(wimsdfpy_struct, yields),
                     H5T_NATIVE_DOUBLE);

  // Open the HDF5 file
  hid_t nuc_data_h5 = H5Fopen(pyne::NUC_DATA_PATH.c_str(), H5F_ACC_RDONLY, 
                              H5P_DEFAULT);

  // Open the data set
  hid_t wimsdfpy_set = H5Dopen2(nuc_data_h5, "/neutron/wimsd_fission_products", 
                                H5P_DEFAULT);
  hid_t wimsdfpy_space = H5Dget_space(wimsdfpy_set);
  int wimsdfpy_length = H5Sget_simple_extent_npoints(wimsdfpy_space);

  // Read in the data
  wimsdfpy_struct * wimsdfpy_array = new wimsdfpy_struct[wimsdfpy_length];
  status = H5Dread(wimsdfpy_set, desc, H5S_ALL, H5S_ALL, H5P_DEFAULT, wimsdfpy_array);

  // close the nuc_data library, before doing anything stupid
  status = H5Dclose(wimsdfpy_set);
  status = H5Fclose(nuc_data_h5);

  // Ok now that we have the array of stucts, put it in the maps
  for(int n=0; n < wimsdfpy_length; n++) {
    wimsdfpy_data[std::make_pair(wimsdfpy_array[n].from_nuc, 
      wimsdfpy_array[n].to_nuc)] = wimsdfpy_array[n].yields;
  };

  delete[] wimsdfpy_array;
};


std::map<std::pair<int, int>, pyne::ndsfpysub_struct> pyne::ndsfpy_data = \
  std::map<std::pair<int, int>, pyne::ndsfpysub_struct>();

void pyne::_load_ndsfpy() {
  herr_t status;

  //Check to see if the file is in HDF5 format.
  if (!pyne::file_exists(pyne::NUC_DATA_PATH))
    throw pyne::FileNotFound(pyne::NUC_DATA_PATH);

  bool ish5 = H5Fis_hdf5(pyne::NUC_DATA_PATH.c_str());
  if (!ish5)
    throw h5wrap::FileNotHDF5(pyne::NUC_DATA_PATH);

  // Get the HDF5 compound type (table) description
  hid_t desc = H5Tcreate(H5T_COMPOUND, sizeof(ndsfpy_struct));
  status = H5Tinsert(desc, "from_nuc", HOFFSET(ndsfpy_struct, from_nuc),
                     H5T_NATIVE_INT);
  status = H5Tinsert(desc, "to_nuc", HOFFSET(ndsfpy_struct, to_nuc),
                     H5T_NATIVE_INT);
  status = H5Tinsert(desc, "yield_thermal", HOFFSET(ndsfpy_struct, yield_thermal),
                     H5T_NATIVE_DOUBLE);
  status = H5Tinsert(desc, "yield_thermal_err", HOFFSET(ndsfpy_struct, yield_thermal_err),
                     H5T_NATIVE_DOUBLE);
  status = H5Tinsert(desc, "yield_fast", HOFFSET(ndsfpy_struct, yield_fast),
                     H5T_NATIVE_DOUBLE);
  status = H5Tinsert(desc, "yield_fast_err", HOFFSET(ndsfpy_struct, yield_fast_err),
                     H5T_NATIVE_DOUBLE);
  status = H5Tinsert(desc, "yield_14MeV", HOFFSET(ndsfpy_struct, yield_14MeV),
                     H5T_NATIVE_DOUBLE);
  status = H5Tinsert(desc, "yield_14MeV_err", HOFFSET(ndsfpy_struct, yield_14MeV_err),
                     H5T_NATIVE_DOUBLE);

  // Open the HDF5 file
  hid_t nuc_data_h5 = H5Fopen(pyne::NUC_DATA_PATH.c_str(), H5F_ACC_RDONLY,
                              H5P_DEFAULT);

  // Open the data set
  hid_t ndsfpy_set = H5Dopen2(nuc_data_h5, "/neutron/nds_fission_products",
                                H5P_DEFAULT);
  hid_t ndsfpy_space = H5Dget_space(ndsfpy_set);
  int ndsfpy_length = H5Sget_simple_extent_npoints(ndsfpy_space);

  // Read in the data
  ndsfpy_struct * ndsfpy_array = new ndsfpy_struct[ndsfpy_length];
  status = H5Dread(ndsfpy_set, desc, H5S_ALL, H5S_ALL, H5P_DEFAULT, ndsfpy_array);

  // close the nuc_data library, before doing anything stupid
  status = H5Dclose(ndsfpy_set);
  status = H5Fclose(nuc_data_h5);

  ndsfpysub_struct ndsfpysub_temp;

  // Ok now that we have the array of structs, put it in the maps
  for(int n=0; n < ndsfpy_length; n++) {
    ndsfpysub_temp.yield_thermal = ndsfpy_array[n].yield_thermal;
    ndsfpysub_temp.yield_thermal_err = ndsfpy_array[n].yield_thermal_err;
    ndsfpysub_temp.yield_fast = ndsfpy_array[n].yield_fast;
    ndsfpysub_temp.yield_fast_err = ndsfpy_array[n].yield_fast_err;
    ndsfpysub_temp.yield_14MeV = ndsfpy_array[n].yield_14MeV;
    ndsfpysub_temp.yield_14MeV_err = ndsfpy_array[n].yield_14MeV_err;
    ndsfpy_data[std::make_pair(ndsfpy_array[n].from_nuc,
      ndsfpy_array[n].to_nuc)] = ndsfpysub_temp;
  };



  delete[] ndsfpy_array;
};

double pyne::fpyield(std::pair<int, int> from_to, int source, bool get_error) {
  // Note that this may be expanded eventually to include other
  // sources of fission product data.

  // Find the parent/child pair branch ratio as a fraction
  if (source == 0) {
    std::map<std::pair<int, int>, double>::iterator fpy_iter, fpy_end;
    fpy_iter = wimsdfpy_data.find(from_to);
    fpy_end = wimsdfpy_data.end();
    if (fpy_iter != fpy_end)
        //if (get_error == true) return 0;
        return (*fpy_iter).second;
  } else {
    std::map<std::pair<int, int>, ndsfpysub_struct>::iterator fpy_iter, fpy_end;
    fpy_iter = ndsfpy_data.find(from_to);
    fpy_end = ndsfpy_data.end();
    if (fpy_iter != fpy_end) {
        switch (source) {
          case 1:
            if (get_error)
                return (*fpy_iter).second.yield_thermal_err;
            return (*fpy_iter).second.yield_thermal;
            break;
          case 2:
            if (get_error)
                return (*fpy_iter).second.yield_fast_err;
            return (*fpy_iter).second.yield_fast;
            break;
          case 3:
            if (get_error)
                return (*fpy_iter).second.yield_14MeV_err;
            return (*fpy_iter).second.yield_14MeV;
            break;
        }
    }
  }


  // Next, fill up the map with values from the
  // nuc_data.h5, if the map is empty.
  if ((source == 0 ) && (wimsdfpy_data.empty())) {
    _load_wimsdfpy();
    return fpyield(from_to, 0, get_error);
  }else if (ndsfpy_data.empty()) {
    _load_ndsfpy();
    return fpyield(from_to, source, get_error);
  }

  // Finally, if none of these work, 
  // assume the value is stable
  double fpy = 0.0;
  wimsdfpy_data[from_to] = fpy;
  return fpy;
};

double pyne::fpyield(int from_nuc, int to_nuc, int source, bool get_error) {
  return fpyield(std::pair<int, int>(nucname::id(from_nuc), 
                                     nucname::id(to_nuc)), source, get_error);
};

double pyne::fpyield(char * from_nuc, char * to_nuc, int source, bool get_error) {
  return fpyield(std::pair<int, int>(nucname::id(from_nuc), 
                                     nucname::id(to_nuc)), source, get_error);
};

double pyne::fpyield(std::string from_nuc, std::string to_nuc, int source, 
                     bool get_error) {
  return fpyield(std::pair<int, int>(nucname::id(from_nuc), 
                                     nucname::id(to_nuc)), source, get_error);
};


/***********************/
/*** decay functions ***/
/***********************/

//
// Data access tools
// 

bool pyne::swapmapcompare::operator()(const std::pair<int, double>& lhs, 
const std::pair<int, double>& rhs) const {
    return lhs.second<rhs.second || (!(rhs.second<lhs.second) && 
      lhs.first<rhs.first); 
};

template<typename T, typename U> std::vector<T> pyne::data_access(
double energy_min, double energy_max, size_t valoffset, std::map<std::pair<int,
double>, U>  &data) {
  typename std::map<std::pair<int, double>, U, swapmapcompare>::iterator 
    nuc_iter, nuc_end, it;
  std::map<std::pair<int, double>, U, swapmapcompare> dc(data.begin(), 
    data.end());
  std::vector<T> result;
  if (energy_max < energy_min){
    double temp = energy_max;
    energy_max = energy_min;
    energy_min = temp;
  } 
  nuc_iter = dc.lower_bound(std::make_pair(0, energy_min));
  nuc_end = dc.upper_bound(std::make_pair(9999999999, energy_max));
  T *ret;
  // First check if we already have the nuc in the map
  for (it = nuc_iter; it!= nuc_end; ++it){
    ret = (T *)((char *)&(it->second) + valoffset);
    result.push_back(*ret);
  }
  // Next, fill up the map with values from the
  // nuc_data.h5, if the map is empty.
  if (data.empty())
  {
    _load_data<U>();
    return data_access<T, U>(energy_min, energy_max, valoffset, data);
  };
  return result;
};

template<typename T, typename U> std::vector<T> pyne::data_access(int parent, 
double min, double max, size_t valoffset, 
std::map<std::pair<int, double>, U>  &data) {
  typename std::map<std::pair<int, double>, U>::iterator nuc_iter, nuc_end, it;
  std::vector<T> result;
  nuc_iter = data.lower_bound(std::make_pair(parent,min));
  nuc_end = data.upper_bound(std::make_pair(parent,max));
  T *ret;
  // First check if we already have the nuc in the map
  for (it = nuc_iter; it!= nuc_end; ++it){
    ret = (T *)((char *)&(it->second) + valoffset);
    result.push_back(*ret);
  }
  // Next, fill up the map with values from the
  // nuc_data.h5, if the map is empty.
  if (data.empty())
  {
    _load_data<U>();
    return data_access<T, U>(parent, min, max, valoffset, data);
  };
  return result;
};

template<typename T, typename U> T pyne::data_access(std::pair<int, int> 
from_to, size_t valoffset, std::map<std::pair<int, int>, U> &data) {
  typename std::map<std::pair<int, int>, U>::iterator nuc_iter, nuc_end;

  nuc_iter = data.find(from_to);
  nuc_end = data.end();
  T *ret;
  // First check if we already have the nuc in the map
  if (nuc_iter != nuc_end){
    ret = (T *)((char *)&(nuc_iter->second) + valoffset);
    return *ret;
  }
  // Next, fill up the map with values from the
  // nuc_data.h5, if the map is empty.
  if (data.empty())
  {
    _load_data<U>();
    return data_access<T, U>(from_to, valoffset, data);
  };
  // This is okay for now because we only return ints and doubles
  return 0;
}

template<typename T, typename U> std::vector<T> pyne::data_access(int parent, 
size_t valoffset, std::map<std::pair<int, int>, U> &data){
  typename std::map<std::pair<int, int>, U>::iterator nuc_iter, nuc_end, it;
  std::vector<T> result;
  nuc_iter = data.lower_bound(std::make_pair(parent,0));
  nuc_end = data.upper_bound(std::make_pair(parent,9999999999));
  T *ret;
  // First check if we already have the nuc in the map
  for (it = nuc_iter; it!= nuc_end; ++it){
    ret = (T *)((char *)&(it->second) + valoffset);
    result.push_back(*ret);
  }
  // Next, fill up the map with values from the
  // nuc_data.h5, if the map is empty.
  if (data.empty())
  {
    _load_data<U>();
    return data_access<T, U>(parent, valoffset, data);
  };
  return result;
};

template<typename T, typename U> std::vector<T> pyne::data_access(int parent, 
size_t valoffset, std::map<std::pair<int, unsigned int>, U> &data){
  typename std::map<std::pair<int, unsigned int>, U>::iterator nuc_iter,
   nuc_end, it;
  std::vector<T> result;
  nuc_iter = data.lower_bound(std::make_pair(parent,0));
  nuc_end = data.upper_bound(std::make_pair(parent,UINT_MAX));
  T *ret;
  // First check if we already have the nuc in the map
  for (it = nuc_iter; it!= nuc_end; ++it){
    ret = (T *)((char *)&(it->second) + valoffset);
    result.push_back(*ret);
  }
  // Next, fill up the map with values from the
  // nuc_data.h5, if the map is empty.
  if (data.empty())
  {
    _load_data<U>();
    return data_access<T, U>(parent, valoffset, data);
  };
  return result;
};

template<typename U> double pyne::data_access(int nuc, 
size_t valoffset, std::map<int, U> &data){
  typename std::map<int, U>::iterator nuc_iter,
   nuc_end;
  nuc_iter = data.find(nuc);
  nuc_end = data.end();
  // First check if we already have the nuc in the map
  if (nuc_iter != nuc_end){
    return *(double *)((char *)&(nuc_iter->second) + valoffset);
  }
  // Next, fill up the map with values from the
  // nuc_data.h5, if the map is empty.
  if (data.empty())
  {
    _load_data<U>();
    return data_access<U>(nuc, valoffset, data);
  };
  throw pyne::nucname::NotANuclide(nuc, "");
};


//
// Load atomic data
//

std::map<int, pyne::atomic_struct> pyne::atomic_data_map;

template<> void pyne::_load_data<pyne::atomic_struct>() {
  // Loads the atomic table into memory
  herr_t status;

  //Check to see if the file is in HDF5 format.
  if (!pyne::file_exists(pyne::NUC_DATA_PATH))
    throw pyne::FileNotFound(pyne::NUC_DATA_PATH);

  bool ish5 = H5Fis_hdf5(pyne::NUC_DATA_PATH.c_str());
  if (!ish5)
    throw h5wrap::FileNotHDF5(pyne::NUC_DATA_PATH);

  // Get the HDF5 compound type (table) description
  hid_t desc = H5Tcreate(H5T_COMPOUND, sizeof(atomic_struct));
  status = H5Tinsert(desc, "z", HOFFSET(atomic_struct, z),
                      H5T_NATIVE_INT);
  status = H5Tinsert(desc, "k_shell_fluor", HOFFSET(atomic_struct, k_shell_fluor),
                     H5T_NATIVE_DOUBLE);
  status = H5Tinsert(desc, "k_shell_fluor_error", HOFFSET(atomic_struct, k_shell_fluor_error),
                      H5T_NATIVE_DOUBLE);
  status = H5Tinsert(desc, "l_shell_fluor", HOFFSET(atomic_struct, l_shell_fluor),
                     H5T_NATIVE_DOUBLE);
  status = H5Tinsert(desc, "l_shell_fluor_error", HOFFSET(atomic_struct, l_shell_fluor_error),
                      H5T_NATIVE_DOUBLE);
  status = H5Tinsert(desc, "prob", HOFFSET(atomic_struct, prob), 
                     H5T_NATIVE_DOUBLE);
  status = H5Tinsert(desc, "k_shell_be", HOFFSET(atomic_struct, k_shell_be),
                     H5T_NATIVE_DOUBLE);
  status = H5Tinsert(desc, "k_shell_be_err", HOFFSET(atomic_struct, k_shell_be_err),
                     H5T_NATIVE_DOUBLE);
  status = H5Tinsert(desc, "li_shell_be", HOFFSET(atomic_struct, li_shell_be),
                     H5T_NATIVE_DOUBLE);
  status = H5Tinsert(desc, "li_shell_be_err", HOFFSET(atomic_struct, li_shell_be_err),
                     H5T_NATIVE_DOUBLE);
  status = H5Tinsert(desc, "mi_shell_be", HOFFSET(atomic_struct, mi_shell_be),
                     H5T_NATIVE_DOUBLE);
  status = H5Tinsert(desc, "mi_shell_be_err", HOFFSET(atomic_struct, mi_shell_be_err),
                     H5T_NATIVE_DOUBLE);
  status = H5Tinsert(desc, "ni_shell_be", HOFFSET(atomic_struct, ni_shell_be),
                     H5T_NATIVE_DOUBLE);
  status = H5Tinsert(desc, "ni_shell_be_err", HOFFSET(atomic_struct, ni_shell_be_err),
                     H5T_NATIVE_DOUBLE);
  status = H5Tinsert(desc, "kb_to_ka", HOFFSET(atomic_struct, kb_to_ka),
                      H5T_NATIVE_DOUBLE);
  status = H5Tinsert(desc, "kb_to_ka_err", HOFFSET(atomic_struct, kb_to_ka_err),
                      H5T_NATIVE_DOUBLE);
  status = H5Tinsert(desc, "ka2_to_ka1", HOFFSET(atomic_struct, ka2_to_ka1),
                      H5T_NATIVE_DOUBLE);
  status = H5Tinsert(desc, "ka2_to_ka1_err", HOFFSET(atomic_struct, ka2_to_ka1_err),
                      H5T_NATIVE_DOUBLE);
  status = H5Tinsert(desc, "l_auger", HOFFSET(atomic_struct, l_auger), 
                     H5T_NATIVE_DOUBLE);
  status = H5Tinsert(desc, "k_auger", HOFFSET(atomic_struct, k_auger),
                     H5T_NATIVE_DOUBLE);
  status = H5Tinsert(desc, "ka1_x_ray_en", HOFFSET(atomic_struct, ka1_x_ray_en),
                      H5T_NATIVE_DOUBLE);
  status = H5Tinsert(desc, "ka1_x_ray_en_err", HOFFSET(atomic_struct, ka1_x_ray_en_err),
                      H5T_NATIVE_DOUBLE);
  status = H5Tinsert(desc, "ka2_x_ray_en", HOFFSET(atomic_struct, ka2_x_ray_en),
                      H5T_NATIVE_DOUBLE);
  status = H5Tinsert(desc, "ka2_x_ray_en_err", HOFFSET(atomic_struct, ka2_x_ray_en_err),
                      H5T_NATIVE_DOUBLE);
  status = H5Tinsert(desc, "kb_x_ray_en", HOFFSET(atomic_struct, kb_x_ray_en),
                      H5T_NATIVE_DOUBLE);
  status = H5Tinsert(desc, "l_x_ray_en", HOFFSET(atomic_struct, l_x_ray_en),
                      H5T_NATIVE_DOUBLE);
                      
  // Open the HDF5 file
  hid_t nuc_data_h5 = H5Fopen(pyne::NUC_DATA_PATH.c_str(), H5F_ACC_RDONLY, 
                              H5P_DEFAULT);
  // Open the data set
  hid_t atomic_set = H5Dopen2(nuc_data_h5, "/decay/atomic", H5P_DEFAULT);
  hid_t atomic_space = H5Dget_space(atomic_set);
  int atomic_length = H5Sget_simple_extent_npoints(atomic_space);

  // Read in the data
  atomic_struct * atomic_array = new atomic_struct[atomic_length];
  status = H5Dread(atomic_set, desc, H5S_ALL, H5S_ALL, H5P_DEFAULT, 
                   atomic_array);

  // close the nuc_data library, before doing anything stupid
  status = H5Dclose(atomic_set);
  status = H5Fclose(nuc_data_h5);

  for (int i = 0; i < atomic_length; ++i) {
      atomic_data_map[atomic_array[i].z] = atomic_array[i];
  }
  
  delete[] atomic_array;

}

std::vector<std::pair<double, double> >
  pyne::calculate_xray_data(int z, double k_conv, double l_conv) {
  double xk = 0;
  double xka = 0;
  double xka1 = 0;
  double xka2 = 0;
  double xkb = 0;
  double xl = 0;
  if (!isnan(k_conv)) {
    xk = data_access<atomic_struct> (z, offsetof(atomic_struct, k_shell_fluor),
     atomic_data_map)*k_conv;
    xka = xk / (1.0 + data_access<atomic_struct> (z, offsetof(atomic_struct, 
     kb_to_ka), atomic_data_map));
    xka1 = xka / (1.0 + data_access<atomic_struct> (z, offsetof(atomic_struct, 
     ka2_to_ka1), atomic_data_map));
    xka2 = xka - xka1;
    xkb = xk - xka;
    if (!isnan(l_conv)) {
        xl = (l_conv + k_conv*data_access<atomic_struct> (z, offsetof(atomic_struct, 
     prob), atomic_data_map))*data_access<atomic_struct> (z, offsetof(atomic_struct, 
     l_shell_fluor), atomic_data_map);
    }
  } else if (!isnan(l_conv)) {
    xl = l_conv*data_access<atomic_struct> (z, offsetof(atomic_struct, 
     l_shell_fluor), atomic_data_map);
  }
  std::vector<std::pair<double, double> > result;
  result.push_back(std::make_pair(data_access<atomic_struct> (z, offsetof(atomic_struct, 
     ka1_x_ray_en), atomic_data_map),xka1));
  result.push_back(std::make_pair(data_access<atomic_struct> (z, offsetof(atomic_struct, 
     ka2_x_ray_en), atomic_data_map),xka2));
  result.push_back(std::make_pair(data_access<atomic_struct> (z, offsetof(atomic_struct, 
     kb_x_ray_en), atomic_data_map),xkb));
  result.push_back(std::make_pair(data_access<atomic_struct> (z, offsetof(atomic_struct, 
     l_x_ray_en), atomic_data_map),xl));

  return result;
}


//
// Load level data
//

std::map<std::pair<int,double>, pyne::level_struct> pyne::level_data_lvl_map;
std::map<std::pair<int,unsigned int>, 
  pyne::level_struct> pyne::level_data_rx_map;


template<> void pyne::_load_data<pyne::level_struct>()
{

  // Loads the level table into memory
  herr_t status;

  //Check to see if the file is in HDF5 format.
  if (!pyne::file_exists(pyne::NUC_DATA_PATH))
    throw pyne::FileNotFound(pyne::NUC_DATA_PATH);

  bool ish5 = H5Fis_hdf5(pyne::NUC_DATA_PATH.c_str());
  if (!ish5)
    throw h5wrap::FileNotHDF5(pyne::NUC_DATA_PATH);

  // Get the HDF5 compound type (table) description
  hid_t desc = H5Tcreate(H5T_COMPOUND, sizeof(level_struct));
  status = H5Tinsert(desc, "nuc_id", HOFFSET(level_struct, nuc_id),
                      H5T_NATIVE_INT);
  status = H5Tinsert(desc, "rx_id", HOFFSET(level_struct, rx_id),
                     H5T_NATIVE_UINT);
  status = H5Tinsert(desc, "half_life", HOFFSET(level_struct, half_life),
                      H5T_NATIVE_DOUBLE);
  status = H5Tinsert(desc, "level", HOFFSET(level_struct, level), 
                     H5T_NATIVE_DOUBLE);
  status = H5Tinsert(desc, "branch_ratio", HOFFSET(level_struct, branch_ratio),
                     H5T_NATIVE_DOUBLE);
  status = H5Tinsert(desc, "metastable", HOFFSET(level_struct, metastable),
                      H5T_NATIVE_INT);
  status = H5Tinsert(desc, "special", HOFFSET(level_struct, special),
                      H5T_C_S1);
  // Open the HDF5 file
  hid_t nuc_data_h5 = H5Fopen(pyne::NUC_DATA_PATH.c_str(), H5F_ACC_RDONLY, 
                              H5P_DEFAULT);
  // Open the data set
  hid_t level_set = H5Dopen2(nuc_data_h5, "/decay/level_list", H5P_DEFAULT);
  hid_t level_space = H5Dget_space(level_set);
  int level_length = H5Sget_simple_extent_npoints(level_space);

  // Read in the data
  level_struct * level_array = new level_struct[level_length];
  status = H5Dread(level_set, desc, H5S_ALL, H5S_ALL, H5P_DEFAULT, 
                   level_array);

  // close the nuc_data library, before doing anything stupid
  status = H5Dclose(level_set);
  status = H5Fclose(nuc_data_h5);

  for (int i = 0; i < level_length; ++i) {
    if (level_array[i].rx_id == 0)
      level_data_lvl_map[std::make_pair(level_array[i].nuc_id,
                                        level_array[i].level)] = level_array[i];
    else
      level_data_rx_map[std::make_pair(level_array[i].nuc_id,
                                       level_array[i].rx_id)] = level_array[i];
  }
  
  delete[] level_array;
}

//
// level id
//
int pyne::id_from_level(int nuc, double level, std::string special) {
  int nostate = (nuc / 10000) * 10000;
  if (level_data_lvl_map.empty()) {
    _load_data<level_struct>();
  }

  std::map<std::pair<int, double>, level_struct>::iterator nuc_lower, nuc_upper;

  nuc_lower = level_data_lvl_map.lower_bound(std::make_pair(nostate, 0.0));
  nuc_upper = level_data_lvl_map.upper_bound(std::make_pair(nostate+9999,
                                             DBL_MAX));
  double min = DBL_MAX;
  //by default return input nuc_id with level stripped
  int ret_id = nuc;
  for (std::map<std::pair<int, double>, level_struct>::iterator it=nuc_lower; 
  it!=nuc_upper;
       ++it) {
    if ((abs(level - it->second.level) < min) && 
    ((char)it->second.special == special.c_str()[0]) &&
    !isnan(it->second.level)) {
      min = abs(level - it->second.level);
      ret_id = it->second.nuc_id;
    }
  }
  if (min > 1.0)
    ret_id = nuc;
  return ret_id;
}

int pyne::id_from_level(int nuc, double level){
    return id_from_level(nuc, level, " ");
}
//
// Metastable id data
//

int pyne::metastable_id(int nuc, int m) {
  int nostate = (nuc / 10000) * 10000;
  if (m==0) return nostate;
  if (level_data_lvl_map.empty()) {
    _load_data<level_struct>();
  }

  std::map<std::pair<int, double>, level_struct>::iterator nuc_lower, nuc_upper;

  nuc_lower = level_data_lvl_map.lower_bound(std::make_pair(nostate, 0.0));
  nuc_upper = level_data_lvl_map.upper_bound(std::make_pair(nostate+9999, 
  DBL_MAX));
  for (std::map<std::pair<int, double>, level_struct>::iterator it=nuc_lower; 
  it!=nuc_upper; ++it) {
    if (it->second.metastable == m)
        return it->second.nuc_id;
  }

  return nuc;
}

int pyne::metastable_id(int nuc) {
  return metastable_id(nuc, 1);
}

//
// Decay children data
//


std::set<int> pyne::decay_children(int nuc) {
  std::vector<unsigned int> part = data_access<unsigned int, level_struct>(nuc,
    offsetof(level_struct, rx_id), level_data_rx_map);
  std::set<int> result;
  for (std::vector<unsigned int>::iterator it=part.begin(); it!=part.end(); 
  ++it) {
    if (*it == 36125)  
      result.insert((nuc /10000) * 10000);
    else 
      result.insert((rxname::child(nuc,*it,"decay") /10000) * 10000);
  }
  return result;
}

std::set<int> pyne::decay_children(char * nuc)
{
  return decay_children(nucname::id(nuc));
};

std::set<int> pyne::decay_children(std::string nuc)
{
  return decay_children(nucname::id(nuc));
};

//
// Excitation state energy data
//

double pyne::state_energy(int nuc)
{
  std::vector<double> result = data_access<double, level_struct>(nuc, 0.0, 
  DBL_MAX, offsetof(level_struct, level), level_data_lvl_map);
  if (result.size() == 1)
    return result[0]/1000.0;
  return 0.0;
}

double pyne::state_energy(char * nuc)
{
  return state_energy(nucname::id(nuc));
};


double pyne::state_energy(std::string nuc)
{
  return state_energy(nucname::id(nuc));
};


//
// Decay constant data
//

double pyne::decay_const(int nuc)
{  
    std::vector<double> result = data_access<double, level_struct>(nuc, 0.0,
      DBL_MAX, offsetof(level_struct, half_life), level_data_lvl_map);
    if (result.size() == 1) {
        return log(2.0)/result[0];
    }
    return 0.0;
}


double pyne::decay_const(char * nuc) {
  int nuc_zz = nucname::id(nuc);
  return decay_const(nuc_zz);
};


double pyne::decay_const(std::string nuc) {
  int nuc_zz = nucname::id(nuc);
  return decay_const(nuc_zz);
};


//
// Half-life data
//


double pyne::half_life(int nuc) {
    std::vector<double> result = data_access<double, level_struct>(nuc, 0.0,  
    DBL_MAX, offsetof(level_struct, half_life), level_data_lvl_map);
    if (result.size() == 1) {
        return result[0];
    }
    return 1.0/0.0;
};


double pyne::half_life(char * nuc) {
  int nuc_zz = nucname::id(nuc);
  return half_life(nuc_zz);
};

double pyne::half_life(std::string nuc) {
  int nuc_zz = nucname::id(nuc);
  return half_life(nuc_zz);
};

//
// Branch ratio data
//


double pyne::branch_ratio(std::pair<int, int> from_to) {
  std::vector<unsigned int> part1 = data_access<unsigned int, level_struct>(
    from_to.first, offsetof(level_struct, rx_id), level_data_rx_map);
  std::vector<double> part2 = data_access<double, level_struct>(from_to.first,
    offsetof(level_struct, branch_ratio), level_data_rx_map);
  double result = 0;
  if ((from_to.first == from_to.second) && 
      (half_life(from_to.first) == std::numeric_limits<double>::infinity()))
    return 1.0;
  for (std::vector<unsigned int>::size_type i=0; i < part1.size(); ++i) {
    if ((part1[i] != 0) && ((rxname::child(from_to.first,part1[i],"decay")
      / 10000) * 10000 == from_to.second))
      result = result + part2[i]*0.01;
    if ((part1[i] == 36125) && 
        (((from_to.first/10000)*10000) == ((from_to.second/10000)*10000)) && 
        (from_to.second % 10000 == 0)) { 
      return 1.0;
    }
  }
  
  return result;
}

double pyne::branch_ratio(int from_nuc, int to_nuc) {
  return branch_ratio(std::pair<int, int>(nucname::id(from_nuc), 
                                          nucname::id(to_nuc)));
};

double pyne::branch_ratio(char * from_nuc, char * to_nuc) {
  return branch_ratio(std::pair<int, int>(nucname::id(from_nuc), 
                                          nucname::id(to_nuc)));
};

double pyne::branch_ratio(std::string from_nuc, std::string to_nuc) {
  return branch_ratio(std::pair<int, int>(nucname::id(from_nuc), 
                                          nucname::id(to_nuc)));
};

std::map<std::pair<int, int>, pyne::decay_struct> pyne::decay_data = \
  std::map<std::pair<int, int>, pyne::decay_struct>();

template<> void pyne::_load_data<pyne::decay_struct>() {

  // Loads the decay table into memory
  herr_t status;

  //Check to see if the file is in HDF5 format.
  if (!pyne::file_exists(pyne::NUC_DATA_PATH))
    throw pyne::FileNotFound(pyne::NUC_DATA_PATH);

  bool ish5 = H5Fis_hdf5(pyne::NUC_DATA_PATH.c_str());
  if (!ish5)
    throw h5wrap::FileNotHDF5(pyne::NUC_DATA_PATH);

  // Get the HDF5 compound type (table) description
  hid_t desc = H5Tcreate(H5T_COMPOUND, sizeof(decay_struct));
  status = H5Tinsert(desc, "parent", HOFFSET(decay_struct, parent),
                     H5T_NATIVE_INT);
  status = H5Tinsert(desc, "child", HOFFSET(decay_struct, child),
                     H5T_NATIVE_INT);
  status = H5Tinsert(desc, "decay", HOFFSET(decay_struct, decay),
                     H5T_NATIVE_UINT);
  status = H5Tinsert(desc, "half_life", HOFFSET(decay_struct, half_life), 
                     H5T_NATIVE_DOUBLE);
  status = H5Tinsert(desc, "half_life_error", HOFFSET(decay_struct, 
                     half_life_error), H5T_NATIVE_DOUBLE);
  status = H5Tinsert(desc, "branch_ratio", HOFFSET(decay_struct, branch_ratio),
                     H5T_NATIVE_DOUBLE);
  status = H5Tinsert(desc, "photon_branch_ratio", HOFFSET(decay_struct, 
                     photon_branch_ratio), H5T_NATIVE_DOUBLE);
  status = H5Tinsert(desc, "photon_branch_ratio_err", HOFFSET(decay_struct,
                     photon_branch_ratio_error), H5T_NATIVE_DOUBLE);
  status = H5Tinsert(desc, "beta_branch_ratio", HOFFSET(decay_struct, 
                     beta_branch_ratio), H5T_NATIVE_DOUBLE);
  status = H5Tinsert(desc, "beta_branch_ratio_err", HOFFSET(decay_struct,
                     beta_branch_ratio_error), H5T_NATIVE_DOUBLE);
  
  // Open the HDF5 file
  hid_t nuc_data_h5 = H5Fopen(pyne::NUC_DATA_PATH.c_str(), H5F_ACC_RDONLY, 
                              H5P_DEFAULT);

  // Open the data set
  hid_t decay_set = H5Dopen2(nuc_data_h5, "/decay/decays", H5P_DEFAULT);
  hid_t decay_space = H5Dget_space(decay_set);
  int decay_length = H5Sget_simple_extent_npoints(decay_space);

  // Read in the data
  decay_struct * decay_array = new decay_struct[decay_length];
  status = H5Dread(decay_set, desc, H5S_ALL, H5S_ALL, H5P_DEFAULT, 
                   decay_array);

  // close the nuc_data library, before doing anything stupid
  status = H5Dclose(decay_set);
  status = H5Fclose(nuc_data_h5);

  for (int i = 0; i < decay_length; ++i) {
    decay_data[std::make_pair(decay_array[i].parent, decay_array[i].child)] = \
      decay_array[i];
  }
  delete[] decay_array;
}

std::pair<double, double> pyne::decay_half_life(std::pair<int, int> from_to){
  return std::make_pair(data_access<double, decay_struct>(from_to, offsetof(
   decay_struct, half_life), decay_data), data_access<double, decay_struct>(
   from_to, offsetof(decay_struct, half_life_error), decay_data));
};

std::vector<std::pair<double, double> >pyne::decay_half_lifes(int parent) {
  std::vector<std::pair<double, double> > result;
  std::vector<double> part1 = data_access<double, decay_struct>(parent, 
    offsetof(decay_struct, half_life), decay_data);
  std::vector<double> part2 = data_access<double, decay_struct>(parent,
    offsetof(decay_struct, half_life_error), decay_data);
  for(int i = 0; i < part1.size(); ++i){
    result.push_back(std::make_pair(part1[i],part2[i]));
  }
  return result;
}

double pyne::decay_branch_ratio(std::pair<int, int> from_to) {
  return data_access<double, decay_struct>(from_to, offsetof(decay_struct,
    branch_ratio), decay_data);
};

std::vector<double> pyne::decay_branch_ratios(int parent) {
  return data_access<double, decay_struct>(parent, offsetof(decay_struct, 
    branch_ratio), decay_data);
}

std::pair<double, double> pyne::decay_photon_branch_ratio(std::pair<int,int> 
from_to) {
  return std::make_pair(data_access<double, decay_struct>(from_to, 
    offsetof(decay_struct, photon_branch_ratio), decay_data),
    data_access<double, decay_struct>(from_to, offsetof(decay_struct, 
    photon_branch_ratio_error), decay_data));
};

std::vector<std::pair<double, double> >pyne::decay_photon_branch_ratios(
int parent) {
  std::vector<std::pair<double, double> > result;
  std::vector<double> part1 = data_access<double, decay_struct>(parent, 
    offsetof(decay_struct, photon_branch_ratio), decay_data);
  std::vector<double> part2 = data_access<double, decay_struct>(parent, 
    offsetof(decay_struct, photon_branch_ratio_error), decay_data);
  for(int i = 0; i < part1.size(); ++i){
    result.push_back(std::make_pair(part1[i],part2[i]));
  }
  return result;
}

std::pair<double, double> pyne::decay_beta_branch_ratio(std::pair<int,int> 
from_to) {
  return std::make_pair(data_access<double, decay_struct>(from_to, 
    offsetof(decay_struct, beta_branch_ratio), decay_data),
    data_access<double, decay_struct>(from_to, offsetof(decay_struct, 
    beta_branch_ratio_error), decay_data));
};

std::vector<std::pair<double, double> >pyne::decay_beta_branch_ratios(
int parent) {
  std::vector<std::pair<double, double> > result;
  std::vector<double> part1 = data_access<double, decay_struct>(parent, 
    offsetof(decay_struct, beta_branch_ratio), decay_data);
  std::vector<double> part2 = data_access<double, decay_struct>(parent, 
    offsetof(decay_struct, beta_branch_ratio_error), decay_data);
  for(int i = 0; i < part1.size(); ++i){
    result.push_back(std::make_pair(part1[i],part2[i]));
  }
  return result;
}

std::map<std::pair<int, double>, pyne::gamma_struct> pyne::gamma_data;

template<> void pyne::_load_data<pyne::gamma_struct>() {

  // Loads the gamma table into memory
  herr_t status;

  //Check to see if the file is in HDF5 format.
  if (!pyne::file_exists(pyne::NUC_DATA_PATH))
    throw pyne::FileNotFound(pyne::NUC_DATA_PATH);

  bool ish5 = H5Fis_hdf5(pyne::NUC_DATA_PATH.c_str());
  if (!ish5)
    throw h5wrap::FileNotHDF5(pyne::NUC_DATA_PATH);

  // Get the HDF5 compound type (table) description
  hid_t desc = H5Tcreate(H5T_COMPOUND, sizeof(gamma_struct));
  status = H5Tinsert(desc, "from_nuc", HOFFSET(gamma_struct, from_nuc), 
                     H5T_NATIVE_INT);
  status = H5Tinsert(desc, "to_nuc", HOFFSET(gamma_struct, to_nuc), 
                     H5T_NATIVE_INT);
  status = H5Tinsert(desc, "parent_nuc", HOFFSET(gamma_struct, parent_nuc),
                     H5T_NATIVE_INT);
  status = H5Tinsert(desc, "energy", HOFFSET(gamma_struct, energy),
                     H5T_NATIVE_DOUBLE);
  status = H5Tinsert(desc, "energy_err", HOFFSET(gamma_struct, energy_err),
                     H5T_NATIVE_DOUBLE);
  status = H5Tinsert(desc, "photon_intensity", HOFFSET(gamma_struct, 
                     photon_intensity), H5T_NATIVE_DOUBLE);
  status = H5Tinsert(desc, "photon_intensity_err", HOFFSET(gamma_struct, 
                     photon_intensity_err), H5T_NATIVE_DOUBLE);
  status = H5Tinsert(desc, "conv_intensity", HOFFSET(gamma_struct, 
                     conv_intensity), H5T_NATIVE_DOUBLE);
  status = H5Tinsert(desc, "conv_intensity_err", HOFFSET(gamma_struct, 
                     conv_intensity_err), H5T_NATIVE_DOUBLE);
  status = H5Tinsert(desc, "total_intensity", HOFFSET(gamma_struct, 
                     total_intensity), H5T_NATIVE_DOUBLE);
  status = H5Tinsert(desc, "total_intensity_err", HOFFSET(gamma_struct, 
                     total_intensity_err), H5T_NATIVE_DOUBLE);
  status = H5Tinsert(desc, "k_conv_e", HOFFSET(gamma_struct, k_conv_e), 
                     H5T_NATIVE_DOUBLE);
  status = H5Tinsert(desc, "l_conv_e", HOFFSET(gamma_struct, l_conv_e), 
                     H5T_NATIVE_DOUBLE);
  status = H5Tinsert(desc, "m_conv_e", HOFFSET(gamma_struct, m_conv_e), 
                     H5T_NATIVE_DOUBLE);


  // Open the HDF5 file
  hid_t nuc_data_h5 = H5Fopen(pyne::NUC_DATA_PATH.c_str(), H5F_ACC_RDONLY, 
                              H5P_DEFAULT);

  // Open the data set
  hid_t gamma_set = H5Dopen2(nuc_data_h5, "/decay/gammas", H5P_DEFAULT);
  hid_t gamma_space = H5Dget_space(gamma_set);
  int gamma_length = H5Sget_simple_extent_npoints(gamma_space);

  // Read in the data
  gamma_struct * gamma_array = new gamma_struct[gamma_length];
  status = H5Dread(gamma_set, desc, H5S_ALL, H5S_ALL, H5P_DEFAULT, 
                   gamma_array);

  // close the nuc_data library, before doing anything stupid
  status = H5Dclose(gamma_set);
  status = H5Fclose(nuc_data_h5);

  for (int i = 0; i < gamma_length; ++i) {
    gamma_data[std::make_pair(gamma_array[i].parent_nuc, 
      gamma_array[i].energy)] = gamma_array[i];
  }
  delete[] gamma_array;
}

std::vector<std::pair<double, double> > pyne::gamma_energy(int parent){
  std::vector<std::pair<double, double> > result;
  std::vector<double> part1 = data_access<double, gamma_struct>(parent, 0.0, 
    DBL_MAX, offsetof(gamma_struct, energy), gamma_data);
  std::vector<double> part2 = data_access<double, gamma_struct>(parent, 0.0, 
    DBL_MAX, offsetof(gamma_struct, energy_err), gamma_data);
  for(int i = 0; i < part1.size(); ++i){
    result.push_back(std::make_pair(part1[i],part2[i]));
  }
  return result;
};

std::vector<std::pair<double, double> > pyne::gamma_photon_intensity(
int parent) {
  std::vector<std::pair<double, double> > result;
  std::vector<double> part1 = data_access<double, gamma_struct>(parent, 0.0, 
    DBL_MAX, offsetof(gamma_struct, photon_intensity), gamma_data);
  std::vector<double> part2 = data_access<double, gamma_struct>(parent, 0.0, 
    DBL_MAX, offsetof(gamma_struct, photon_intensity_err), gamma_data);
  for(int i = 0; i < part1.size(); ++i){
    result.push_back(std::make_pair(part1[i],part2[i]));
  }
  return result;
};

std::vector<std::pair<double, double> > pyne::gamma_conversion_intensity(
int parent) {
  std::vector<std::pair<double, double> > result;
  std::vector<double> part1 = data_access<double, gamma_struct>(parent, 0.0, 
    DBL_MAX, offsetof(gamma_struct, conv_intensity), gamma_data);
  std::vector<double> part2 = data_access<double, gamma_struct>(parent, 0.0, 
    DBL_MAX, offsetof(gamma_struct, conv_intensity_err), gamma_data);
  for(int i = 0; i < part1.size(); ++i){
    result.push_back(std::make_pair(part1[i],part2[i]));
  }
  return result;
};

std::vector<std::pair<double, double> > pyne::gamma_total_intensity(
int parent) {
  std::vector<std::pair<double, double> > result;
  std::vector<double> part1 = data_access<double, gamma_struct>(parent, 0.0, 
    DBL_MAX, offsetof(gamma_struct, total_intensity), gamma_data);
  std::vector<double> part2 = data_access<double, gamma_struct>(parent, 0.0, 
    DBL_MAX, offsetof(gamma_struct, total_intensity_err), gamma_data);
  for(int i = 0; i < part1.size(); ++i){
    result.push_back(std::make_pair(part1[i],part2[i]));
  }
  return result;
};

std::vector<std::pair<int, int> > pyne::gamma_from_to(int parent) {
  std::vector<std::pair<int, int> > result;
  std::vector<int> part1 = data_access<int, gamma_struct>(parent, 0.0, DBL_MAX,
    offsetof(gamma_struct, from_nuc), gamma_data);
  std::vector<int> part2 = data_access<int, gamma_struct>(parent, 0.0, DBL_MAX,
    offsetof(gamma_struct, to_nuc), gamma_data);
  for(int i = 0; i < part1.size(); ++i){
    result.push_back(std::make_pair(part1[i],part2[i]));
  }
  return result;
};

std::vector<std::pair<int, int> > pyne::gamma_from_to(double energy, 
double error) {
  std::vector<std::pair<int, int> > result;
  std::vector<int> part1 = data_access<int, gamma_struct>(energy+error,
    energy-error, offsetof(gamma_struct, from_nuc), gamma_data);
  std::vector<int> part2 = data_access<int, gamma_struct>(energy+error,
    energy-error, offsetof(gamma_struct, to_nuc), gamma_data);
  for(int i = 0; i < part1.size(); ++i){
    result.push_back(std::make_pair(part1[i],part2[i]));
  }
  return result;
};

std::vector<int> pyne::gamma_parent(double energy, double error) {
  return data_access<int, gamma_struct>(energy+error, energy-error,
    offsetof(gamma_struct, parent_nuc), gamma_data);
};


std::vector<std::vector<std::pair<double, double> > > 
  pyne::gamma_xrays(int parent) {
  std::vector<std::vector<std::pair<double, double> > > result;
  std::vector<double> k_list = data_access<double, gamma_struct>(parent, 0.0, DBL_MAX,
    offsetof(gamma_struct, k_conv_e), gamma_data);
  std::vector<double> l_list = data_access<double, gamma_struct>(parent, 0.0, DBL_MAX,
    offsetof(gamma_struct, l_conv_e), gamma_data);
  std::vector<int> nuc_list = data_access<int, gamma_struct>(parent, 0.0, 
    DBL_MAX, offsetof(gamma_struct, from_nuc), gamma_data);
  for(int i = 0; i < k_list.size(); ++i){
    result.push_back(calculate_xray_data(nucname::znum(nuc_list[i]), k_list[i], 
                                         l_list[i]));
  }
  return result;
};


std::map<std::pair<int, double>, pyne::alpha_struct> pyne::alpha_data;

template<> void pyne::_load_data<pyne::alpha_struct>() {

  // Loads the alpha table into memory
  herr_t status;

  //Check to see if the file is in HDF5 format.
  if (!pyne::file_exists(pyne::NUC_DATA_PATH))
    throw pyne::FileNotFound(pyne::NUC_DATA_PATH);

  bool ish5 = H5Fis_hdf5(pyne::NUC_DATA_PATH.c_str());
  if (!ish5)
    throw h5wrap::FileNotHDF5(pyne::NUC_DATA_PATH);

  // Get the HDF5 compound type (table) description
  hid_t desc = H5Tcreate(H5T_COMPOUND, sizeof(alpha_struct));
  status = H5Tinsert(desc, "from_nuc", HOFFSET(alpha_struct, from_nuc),
                     H5T_NATIVE_INT);
  status = H5Tinsert(desc, "to_nuc", HOFFSET(alpha_struct, to_nuc),
                     H5T_NATIVE_INT);
  status = H5Tinsert(desc, "energy", HOFFSET(alpha_struct, energy),
                     H5T_NATIVE_DOUBLE);
  status = H5Tinsert(desc, "intensity", HOFFSET(alpha_struct, intensity),
                     H5T_NATIVE_DOUBLE);


  // Open the HDF5 file
  hid_t nuc_data_h5 = H5Fopen(pyne::NUC_DATA_PATH.c_str(), H5F_ACC_RDONLY,
                              H5P_DEFAULT);

  // Open the data set
  hid_t alpha_set = H5Dopen2(nuc_data_h5, "/decay/alphas", H5P_DEFAULT);
  hid_t alpha_space = H5Dget_space(alpha_set);
  int alpha_length = H5Sget_simple_extent_npoints(alpha_space);

  // Read in the data
  alpha_struct * alpha_array = new alpha_struct[alpha_length];
  status = H5Dread(alpha_set, desc, H5S_ALL, H5S_ALL, H5P_DEFAULT,
                   alpha_array);

  // close the nuc_data library, before doing anything stupid
  status = H5Dclose(alpha_set);
  status = H5Fclose(nuc_data_h5);

  for (int i = 0; i < alpha_length; ++i) {
    alpha_data[std::make_pair(alpha_array[i].from_nuc, alpha_array[i].energy)]
    = alpha_array[i];
  }
  delete[] alpha_array;
}

std::vector<double > pyne::alpha_energy(int parent){
  return data_access<double, alpha_struct>(parent, 0.0, DBL_MAX, 
                     offsetof(alpha_struct,energy), alpha_data);
};
std::vector<double> pyne::alpha_intensity(int parent){
  return data_access<double, alpha_struct>(parent, 0.0, DBL_MAX, 
                     offsetof(alpha_struct,intensity), alpha_data);
};

std::vector<int> pyne::alpha_parent(double energy, double error) {
  return data_access<int, alpha_struct>(energy+error, energy-error, 
                     offsetof(alpha_struct, from_nuc), alpha_data);
};

std::vector<int> pyne::alpha_child(double energy, double error) {
  return data_access<int, alpha_struct>(energy+error, energy-error, 
                     offsetof(alpha_struct, to_nuc), alpha_data);
};

std::vector<int> pyne::alpha_child(int parent){
  return data_access<int, alpha_struct>(parent, 0.0, DBL_MAX,
                     offsetof(alpha_struct, to_nuc), alpha_data);
};

std::map<std::pair<int, double>, pyne::beta_struct> pyne::beta_data;

template<> void pyne::_load_data<pyne::beta_struct>() {

  // Loads the beta table into memory
  herr_t status;

  //Check to see if the file is in HDF5 format.
  if (!pyne::file_exists(pyne::NUC_DATA_PATH))
    throw pyne::FileNotFound(pyne::NUC_DATA_PATH);

  bool ish5 = H5Fis_hdf5(pyne::NUC_DATA_PATH.c_str());
  if (!ish5)
    throw h5wrap::FileNotHDF5(pyne::NUC_DATA_PATH);

  // Get the HDF5 compound type (table) description
  hid_t desc = H5Tcreate(H5T_COMPOUND, sizeof(beta_struct));
  status = H5Tinsert(desc, "endpoint_energy", HOFFSET(beta_struct, 
                     endpoint_energy), H5T_NATIVE_DOUBLE);
  status = H5Tinsert(desc, "avg_energy", HOFFSET(beta_struct, avg_energy),
                     H5T_NATIVE_DOUBLE);
  status = H5Tinsert(desc, "intensity", HOFFSET(beta_struct, intensity),
                     H5T_NATIVE_DOUBLE);
  status = H5Tinsert(desc, "from_nuc", HOFFSET(beta_struct, from_nuc),
                     H5T_NATIVE_INT);
  status = H5Tinsert(desc, "to_nuc", HOFFSET(beta_struct, to_nuc), 
                     H5T_NATIVE_INT);


  // Open the HDF5 file
  hid_t nuc_data_h5 = H5Fopen(pyne::NUC_DATA_PATH.c_str(), H5F_ACC_RDONLY,
                              H5P_DEFAULT);

  // Open the data set
  hid_t beta_set = H5Dopen2(nuc_data_h5, "/decay/betas", H5P_DEFAULT);
  hid_t beta_space = H5Dget_space(beta_set);
  int beta_length = H5Sget_simple_extent_npoints(beta_space);

  // Read in the data
  beta_struct * beta_array = new beta_struct[beta_length];
  status = H5Dread(beta_set, desc, H5S_ALL, H5S_ALL, H5P_DEFAULT, beta_array);

  // close the nuc_data library, before doing anything stupid
  status = H5Dclose(beta_set);
  status = H5Fclose(nuc_data_h5);

  for (int i = 0; i < beta_length; ++i) {
    beta_data[std::make_pair(beta_array[i].from_nuc, beta_array[i].avg_energy)]
    = beta_array[i];
  }
  delete[] beta_array;
}

std::vector<double > pyne::beta_endpoint_energy(int parent){
  return data_access<double, beta_struct>(parent, 0.0, DBL_MAX,  
                     offsetof(beta_struct, endpoint_energy), beta_data);
};

std::vector<double > pyne::beta_average_energy(int parent){
  return data_access<double, beta_struct>(parent, 0.0, DBL_MAX,  
                     offsetof(beta_struct, avg_energy), beta_data);
};

std::vector<double> pyne::beta_intensity(int parent){
  return data_access<double, beta_struct>(parent, 0.0, DBL_MAX, 
                     offsetof(beta_struct, intensity), beta_data);
};

std::vector<int> pyne::beta_parent(double energy, double error) {
  return data_access<int, beta_struct>(energy+error, energy-error, 
                     offsetof(beta_struct, from_nuc), beta_data);
};

std::vector<int> pyne::beta_child(double energy, double error) {
  return data_access<int, beta_struct>(energy+error, energy-error, 
                     offsetof(beta_struct, to_nuc), beta_data);
};

std::vector<int> pyne::beta_child(int parent){
  return data_access<int, beta_struct>(parent, 0.0, DBL_MAX,  
                     offsetof(beta_struct, to_nuc),beta_data);
};


std::map<std::pair<int, double>, pyne::ecbp_struct> pyne::ecbp_data;

template<> void pyne::_load_data<pyne::ecbp_struct>() {

  // Loads the ecbp table into memory
  herr_t status;

  //Check to see if the file is in HDF5 format.
  if (!pyne::file_exists(pyne::NUC_DATA_PATH))
    throw pyne::FileNotFound(pyne::NUC_DATA_PATH);

  bool ish5 = H5Fis_hdf5(pyne::NUC_DATA_PATH.c_str());
  if (!ish5)
    throw h5wrap::FileNotHDF5(pyne::NUC_DATA_PATH);

  // Get the HDF5 compound type (table) description
  hid_t desc = H5Tcreate(H5T_COMPOUND, sizeof(ecbp_struct));
  status = H5Tinsert(desc, "from_nuc", HOFFSET(ecbp_struct, from_nuc),
                     H5T_NATIVE_INT);
  status = H5Tinsert(desc, "to_nuc", HOFFSET(ecbp_struct, to_nuc),
                     H5T_NATIVE_INT);
  status = H5Tinsert(desc, "endpoint_energy", HOFFSET(ecbp_struct,
                     endpoint_energy),H5T_NATIVE_DOUBLE);
  status = H5Tinsert(desc, "avg_energy", HOFFSET(ecbp_struct, avg_energy),
                     H5T_NATIVE_DOUBLE);
  status = H5Tinsert(desc, "beta_plus_intensity", HOFFSET(ecbp_struct, 
                     beta_plus_intensity), H5T_NATIVE_DOUBLE);
  status = H5Tinsert(desc, "ec_intensity", HOFFSET(ecbp_struct, ec_intensity),
                     H5T_NATIVE_DOUBLE);
  status = H5Tinsert(desc, "k_conv_e", HOFFSET(ecbp_struct, k_conv_e),
                     H5T_NATIVE_DOUBLE);
  status = H5Tinsert(desc, "l_conv_e", HOFFSET(ecbp_struct, l_conv_e),
                     H5T_NATIVE_DOUBLE);
  status = H5Tinsert(desc, "m_conv_e", HOFFSET(ecbp_struct, m_conv_e),
                     H5T_NATIVE_DOUBLE);

  // Open the HDF5 file
  hid_t nuc_data_h5 = H5Fopen(pyne::NUC_DATA_PATH.c_str(), H5F_ACC_RDONLY,
                              H5P_DEFAULT);

  // Open the data set
  hid_t ecbp_set = H5Dopen2(nuc_data_h5, "/decay/ecbp", H5P_DEFAULT);
  hid_t ecbp_space = H5Dget_space(ecbp_set);
  int ecbp_length = H5Sget_simple_extent_npoints(ecbp_space);

  // Read in the data
  ecbp_struct * ecbp_array = new ecbp_struct[ecbp_length];
  status = H5Dread(ecbp_set, desc, H5S_ALL, H5S_ALL, H5P_DEFAULT, ecbp_array);

  // close the nuc_data library, before doing anything stupid
  status = H5Dclose(ecbp_set);
  status = H5Fclose(nuc_data_h5);

  for (int i = 0; i < ecbp_length; ++i) {
    ecbp_data[std::make_pair(ecbp_array[i].from_nuc, ecbp_array[i].avg_energy)]
    = ecbp_array[i];
  }
  delete[] ecbp_array;
}

std::vector<double > pyne::ecbp_endpoint_energy(int parent){
  return data_access<double, ecbp_struct>(parent, 0.0, DBL_MAX,  
                     offsetof(ecbp_struct,endpoint_energy), ecbp_data);
};

std::vector<double > pyne::ecbp_average_energy(int parent){
  return data_access<double, ecbp_struct>(parent, 0.0, DBL_MAX, 
                     offsetof(ecbp_struct, avg_energy), ecbp_data);
};

std::vector<double> pyne::ec_intensity(int parent){
  return data_access<double, ecbp_struct>(parent, 0.0, DBL_MAX, 
                     offsetof(ecbp_struct, ec_intensity), ecbp_data);
};

std::vector<double> pyne::bp_intensity(int parent){
  return data_access<double, ecbp_struct>(parent, 0.0, DBL_MAX,  
                     offsetof(ecbp_struct, beta_plus_intensity), ecbp_data);
};

std::vector<int> pyne::ecbp_parent(double energy, double error) {
  return data_access<int, ecbp_struct>(energy+error, energy-error,
                     offsetof(ecbp_struct, from_nuc), ecbp_data);
};

std::vector<int> pyne::ecbp_child(double energy, double error) {
  return data_access<int, ecbp_struct>(energy+error, energy-error, 
                     offsetof(ecbp_struct, to_nuc), ecbp_data);
};

std::vector<int> pyne::ecbp_child(int parent){
  return data_access<int, ecbp_struct>(parent, 0.0, DBL_MAX, 
                     offsetof(ecbp_struct, to_nuc), ecbp_data);
};

std::vector<std::vector<std::pair<double, double> > > 
  pyne::ecbp_xrays(int parent) {
  std::vector<std::vector<std::pair<double, double> > > result;
  std::vector<double> k_list = data_access<double, ecbp_struct>(parent, 0.0, DBL_MAX,
    offsetof(ecbp_struct, k_conv_e), ecbp_data);
  std::vector<double> l_list = data_access<double, ecbp_struct>(parent, 0.0, DBL_MAX,
    offsetof(ecbp_struct, l_conv_e), ecbp_data);
  std::vector<int> nuc_list = data_access<int, ecbp_struct>(parent, 0.0, 
    DBL_MAX, offsetof(ecbp_struct, from_nuc), ecbp_data);
  for(int i = 0; i < k_list.size(); ++i){
    result.push_back(calculate_xray_data(nucname::znum(nuc_list[i]), k_list[i], 
                                         l_list[i]));
  }
  return result;
};

//////////////////////////////////////////
//////////// simple xs data //////////////
//////////////////////////////////////////

typedef struct simple_xs_struct {
  int nuc;
  double sigma_t;
  double sigma_s;
  double sigma_e;
  double sigma_i;
  double sigma_a;
  double sigma_gamma;
  double sigma_f;
  double sigma_alpha;
  double sigma_proton;
  double sigma_deut;
  double sigma_trit;
  double sigma_2n;
  double sigma_3n;
  double sigma_4n;
} simple_xs_struct;

std::map<std::string, std::map<int, std::map<int, double> > > pyne::simple_xs_map;

// loads the simple cross section data for the specified energy band from
// the nuc_data.h5 file into memory.
static void _load_simple_xs_map(std::string energy) {
  //Check to see if the file is in HDF5 format.
  if (!pyne::file_exists(pyne::NUC_DATA_PATH))
    throw pyne::FileNotFound(pyne::NUC_DATA_PATH);

  bool ish5 = H5Fis_hdf5(pyne::NUC_DATA_PATH.c_str());
  if (!ish5)
    throw h5wrap::FileNotHDF5(pyne::NUC_DATA_PATH);

  using pyne::rxname::id;
  std::map<unsigned int, size_t> rxns;
  rxns[id("tot")] = offsetof(simple_xs_struct, sigma_t);
  rxns[id("scat")] = offsetof(simple_xs_struct, sigma_s);
  rxns[id("elas")] = offsetof(simple_xs_struct, sigma_e);
  rxns[id("inel")] = offsetof(simple_xs_struct, sigma_i);
  rxns[id("abs")] = offsetof(simple_xs_struct, sigma_a);
  rxns[id("gamma")] = offsetof(simple_xs_struct, sigma_gamma);
  rxns[id("fiss")] = offsetof(simple_xs_struct, sigma_f);
  rxns[id("alpha")] = offsetof(simple_xs_struct, sigma_alpha);
  rxns[id("proton")] = offsetof(simple_xs_struct, sigma_proton);
  rxns[id("deut")] = offsetof(simple_xs_struct, sigma_deut);
  rxns[id("trit")] = offsetof(simple_xs_struct, sigma_trit);
  rxns[id("z_2n")] = offsetof(simple_xs_struct, sigma_2n);
  rxns[id("z_3n")] = offsetof(simple_xs_struct, sigma_3n);
  rxns[id("z_4n")] = offsetof(simple_xs_struct, sigma_4n);

  // Get the HDF5 compound type (table) description
  hid_t desc = H5Tcreate(H5T_COMPOUND, sizeof(simple_xs_struct));
  H5Tinsert(desc, "nuc",   HOFFSET(simple_xs_struct, nuc),   H5T_NATIVE_INT);
  H5Tinsert(desc, "sigma_t",  HOFFSET(simple_xs_struct, sigma_t),  H5T_NATIVE_DOUBLE);
  H5Tinsert(desc, "sigma_s", HOFFSET(simple_xs_struct, sigma_s), H5T_NATIVE_DOUBLE);
  H5Tinsert(desc, "sigma_e", HOFFSET(simple_xs_struct, sigma_e), H5T_NATIVE_DOUBLE);
  H5Tinsert(desc, "sigma_i", HOFFSET(simple_xs_struct, sigma_i), H5T_NATIVE_DOUBLE);
  H5Tinsert(desc, "sigma_a", HOFFSET(simple_xs_struct, sigma_a), H5T_NATIVE_DOUBLE);
  H5Tinsert(desc, "sigma_gamma", HOFFSET(simple_xs_struct, sigma_gamma), H5T_NATIVE_DOUBLE);
  H5Tinsert(desc, "sigma_f", HOFFSET(simple_xs_struct, sigma_f), H5T_NATIVE_DOUBLE);
  H5Tinsert(desc, "sigma_alpha", HOFFSET(simple_xs_struct, sigma_alpha), H5T_NATIVE_DOUBLE);
  H5Tinsert(desc, "sigma_proton", HOFFSET(simple_xs_struct, sigma_proton), H5T_NATIVE_DOUBLE);
  H5Tinsert(desc, "sigma_deut", HOFFSET(simple_xs_struct, sigma_deut), H5T_NATIVE_DOUBLE);
  H5Tinsert(desc, "sigma_trit", HOFFSET(simple_xs_struct, sigma_trit), H5T_NATIVE_DOUBLE);
  H5Tinsert(desc, "sigma_2n", HOFFSET(simple_xs_struct, sigma_2n), H5T_NATIVE_DOUBLE);
  H5Tinsert(desc, "sigma_3n", HOFFSET(simple_xs_struct, sigma_3n), H5T_NATIVE_DOUBLE);
  H5Tinsert(desc, "sigma_4n", HOFFSET(simple_xs_struct, sigma_4n), H5T_NATIVE_DOUBLE);

  // Open the HDF5 file
  hid_t nuc_data_h5 = H5Fopen(pyne::NUC_DATA_PATH.c_str(), H5F_ACC_RDONLY, H5P_DEFAULT);

  // build path to prober simple xs table
  std::string path = "/neutron/simple_xs/" + energy;

  // Open the data set
  hid_t simple_xs_set = H5Dopen2(nuc_data_h5, path.c_str(), H5P_DEFAULT);
  hid_t simple_xs_space = H5Dget_space(simple_xs_set);
  int n = H5Sget_simple_extent_npoints(simple_xs_space);

  // Read in the data
  simple_xs_struct* array = new simple_xs_struct[n];
  H5Dread(simple_xs_set, desc, H5S_ALL, H5S_ALL, H5P_DEFAULT, array);

  // close the nuc_data library, before doing anything stupid
  H5Dclose(simple_xs_set);
  H5Fclose(nuc_data_h5);

  // Ok now that we have the array of stucts, put it in the map
  for(int i = 0; i < n; i++) {
    std::map<unsigned int, size_t>::iterator it;
    for (it = rxns.begin(); it != rxns.end(); ++it) {
      double xs = *(double*)((char*)&array[i] + it->second);
      pyne::simple_xs_map[energy][array[i].nuc][it->first] = xs;
    }
  }
  delete[] array;
}

double pyne::simple_xs(int nuc, int rx_id, std::string energy) {
  std::set<std::string> energies;
  energies.insert("thermal");
  energies.insert("thermal_maxwell_ave");
  energies.insert("resonance_integral");
  energies.insert("fourteen_MeV");
  energies.insert("fission_spectrum_ave");

  if (energies.count(energy) == 0) {
    throw InvalidSimpleXS("Energy '" + energy + 
        "' is not a valid simple_xs group");
  } else if (simple_xs_map.count(energy) == 0) {
    _load_simple_xs_map(energy);
  }

  if (simple_xs_map[energy].count(nuc) == 0) {
    throw InvalidSimpleXS(rxname::name(rx_id) + 
        " is not a valid simple_xs nuclide");
  } else if (simple_xs_map[energy][nuc].count(rx_id) == 0) {
    throw InvalidSimpleXS(rxname::name(rx_id) + 
        " is not a valid simple_xs reaction");
  }

  return simple_xs_map[energy][nuc][rx_id];
}

double pyne::simple_xs(int nuc, std::string rx, std::string energy) {
  return pyne::simple_xs(nucname::id(nuc), rxname::id(rx), energy);
}
double pyne::simple_xs(std::string nuc, int rx, std::string energy) {
  return pyne::simple_xs(nucname::id(nuc), rxname::id(rx), energy);
}
double pyne::simple_xs(std::string nuc, std::string rx, std::string energy) {
  return pyne::simple_xs(nucname::id(nuc), rxname::id(rx), energy);
}
<|MERGE_RESOLUTION|>--- conflicted
+++ resolved
@@ -251,10 +251,6 @@
 
   // Next, fill up the map with values from the nuc_data.h5 if the map is empty.
   if (q_val_map.empty()) {
-<<<<<<< HEAD
-=======
-    // Don't fail if we can't load the library
->>>>>>> c8762fe1
       _load_q_val_map();
       return q_val(nuc);
   };
@@ -271,11 +267,7 @@
 };
 
 
-<<<<<<< HEAD
 double pyne::q_val(const char * nuc) {
-=======
-double pyne::q_val(char * nuc) {
->>>>>>> c8762fe1
   int nuc_zz = nucname::id(nuc);
   return q_val(nuc_zz);
 };
@@ -306,10 +298,6 @@
 
   // Next, fill up the map with values from nuc_data.h5 if the map is empty.
   if (gamma_frac_map.empty()) {
-<<<<<<< HEAD
-=======
-    // Don't fail if we can't load the library
->>>>>>> c8762fe1
       _load_q_val_map();
       return gamma_frac(nuc);
   };
@@ -326,11 +314,7 @@
 };
 
 
-<<<<<<< HEAD
 double pyne::gamma_frac(const char * nuc) {
-=======
-double pyne::gamma_frac(char * nuc) {
->>>>>>> c8762fe1
   int nuc_zz = nucname::id(nuc);
   return gamma_frac(nuc_zz);
 };
