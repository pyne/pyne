"""C++ wrapper for material class."""
from libcpp.set cimport set
from libcpp.string cimport string as std_string
from libcpp.set cimport set as std_set
from libcpp.map cimport map
from libcpp.vector cimport vector
from libcpp.utility cimport pair
from libcpp cimport bool

cimport cpp_jsoncpp

cdef extern from "material.h" namespace "pyne":
    # Cython does not allow for typdef'ing tamplated types :(
    #ctypedef map[int, double] comp_map
    #ctypedef map[int, double].iterator comp_iter

    cdef cppclass Material:
        # Constuctors
        Material()
        Material(map[int, double]) except +
        Material(map[int, double], double) except +
        Material(map[int, double], double, double) except +
        Material(map[int, double], double, double, double) except +
        Material(map[int, double], double, double, double, cpp_jsoncpp.Value) except +
        Material(char *) except +
        Material(char *, double) except +
        Material(char *, double, double) except +
        Material(char *, double, double, double) except +
        Material(char *, double, double, double, cpp_jsoncpp.Value) except +

        # Attributes
        map[int, double] comp

        double mass
        double density
        double atoms_per_molecule
        cpp_jsoncpp.Value metadata

        # Methods
        void norm_comp() except +
        std_string openmc(std_string) except +
        std_string mcnp(std_string) except +
<<<<<<< HEAD
        std_string gdml() except +
=======
        std_string mcnp(std_string, bool) except +
        std_string get_uwuw_name() except +
        std_string phits(std_string) except +
        std_string phits(std_string, bool) except +
>>>>>>> 357a072f
        std_string fluka(int, std_string) except +
        bool not_fluka_builtin(std_string) except +
        std_string fluka_material_str(int) except +
        std_string fluka_material_component(int, int, std_string) except +
        std_string fluka_material_line(int, double, int, std_string) except +
        std_string fluka_format_field(float) except +
        std_string fluka_compound_str(int, std_string) except +
        void from_hdf5(char *, char *) except +
        void from_hdf5(char *, char *, int) except +
        void from_hdf5(char *, char *, int, int) except +

        void deprecated_write_hdf5(char *, char *, char *, float, int) except +
        void write_hdf5(char *, char *, float, int) except +

        void from_text(char *) except +

        void write_text(char *) except +

        void load_json(cpp_jsoncpp.Value) except +
        cpp_jsoncpp.Value dump_json() except +
        void from_json(char *) except +
        void write_json(char *) except +

        void normalize() except +
        map[int, double] mult_by_mass() except +
        map[int, double] activity() except +
        map[int, double] decay_heat() except +
        map[int, double] dose_per_g(std_string, int) except +
        double molecular_mass() except +
        double molecular_mass(double) except +
        Material expand_elements(std_set[int]) except +
        Material collapse_elements(std_set[int]) except +
        double mass_density() except +
        double mass_density(double) except +
        double mass_density(double, double) except +
        double number_density() except +
        double number_density(double) except +
        double number_density(double, double) except +

        # Substream Methods
        Material sub_mat(set[int]) except +
        Material set_mat(set[int], double) except +
        Material del_mat(set[int]) except +

        Material sub_range(int, int) except +
        Material set_range(int, int, double) except +
        Material del_range(int, int) except +

        Material sub_elem(int) except +
        Material sub_lan() except +
        Material sub_act() except +
        Material sub_tru() except +
        Material sub_ma() except +
        Material sub_fp() except +

        # Atom frac member functions
        map[int, double] to_atom_frac() except +
        void from_atom_frac(map[int, double]) except +

        map[int, double] to_atom_dens() except +


        vector[pair[double, double]] gammas() except +
        vector[pair[double, double]] xrays() except +
        vector[pair[double, double]] photons(bool) except +

        Material decay(double) except +
        Material cram(vector[double]) except +
        Material cram(vector[double], int) except +

        # Operator Overloads
        Material operator+(double) except +
        Material operator+(Material) except +
        Material operator*(double) except +
        Material operator/(double) except +<|MERGE_RESOLUTION|>--- conflicted
+++ resolved
@@ -40,14 +40,13 @@
         void norm_comp() except +
         std_string openmc(std_string) except +
         std_string mcnp(std_string) except +
-<<<<<<< HEAD
-        std_string gdml() except +
-=======
+
         std_string mcnp(std_string, bool) except +
         std_string get_uwuw_name() except +
         std_string phits(std_string) except +
         std_string phits(std_string, bool) except +
->>>>>>> 357a072f
+        std_string gdml() except +
+
         std_string fluka(int, std_string) except +
         bool not_fluka_builtin(std_string) except +
         std_string fluka_material_str(int) except +
