"""C++ wrapper for material class."""
from libcpp.set cimport set
from libcpp.string cimport string as std_string
from libcpp.set cimport set as std_set
from libcpp.map cimport map
from libcpp.vector cimport vector
from libcpp.utility cimport pair
from libcpp cimport bool

cimport cpp_jsoncpp

cdef extern from "material.h" namespace "pyne":
    # Cython does not allow for typdef'ing tamplated types :(
    #ctypedef map[int, double] comp_map
    #ctypedef map[int, double].iterator comp_iter

    cdef cppclass Material:
        # Constuctors
        Material()
        Material(map[int, double]) except +
        Material(map[int, double], double) except +
        Material(map[int, double], double, double) except +
        Material(map[int, double], double, double, double) except +
        Material(map[int, double], double, double, double, cpp_jsoncpp.Value) except +
        Material(char *) except +
        Material(char *, double) except +
        Material(char *, double, double) except +
        Material(char *, double, double, double) except +
        Material(char *, double, double, double, cpp_jsoncpp.Value) except +

        # Attributes
        map[int, double] comp

        double mass
        double density
        double atoms_per_molecule
        cpp_jsoncpp.Value metadata

        # Methods
        void norm_comp() except +
        std_string mcnp(std_string) except +
        std_string fluka(int, std_string) except +
        bool not_fluka_builtin(std_string) except +
        std_string fluka_material_str(int) except +
        std_string fluka_material_component(int, int, std_string) except +
        std_string fluka_material_line(int, double, int, std_string) except +
        std_string fluka_format_field(float) except +
        std_string fluka_compound_str(int, std_string) except +
        void from_hdf5(char *, char *) except +
        void from_hdf5(char *, char *, int) except +
        void from_hdf5(char *, char *, int, int) except +

        void write_hdf5(char *, char *, char *) except +
        void write_hdf5(char *, char *, char *, float) except +
        void write_hdf5(char *, char *, char *, float, int) except +

        void from_text(char *) except +

        void write_text(char *) except +

        void load_json(cpp_jsoncpp.Value) except +
        cpp_jsoncpp.Value dump_json() except +
        void from_json(char *) except +
        void write_json(char *) except +

        void normalize() except +
        map[int, double] mult_by_mass() except +
<<<<<<< HEAD
        map[int, double] decay_heat() except +
=======
        map[int, double] activity() except +
>>>>>>> 5a2d459c
        double molecular_mass() except +
        double molecular_mass(double) except +
        Material expand_elements() except +
        Material collapse_elements(std_set[int]) except +
        double mass_density() except +
        double mass_density(double) except +
        double mass_density(double, double) except +
        double number_density() except +
        double number_density(double) except +
        double number_density(double, double) except +

        # Substream Methods
        Material sub_mat(set[int]) except +
        Material set_mat(set[int], double) except +
        Material del_mat(set[int]) except +

        Material sub_range(int, int) except +
        Material set_range(int, int, double) except +
        Material del_range(int, int) except +

        Material sub_elem(int) except +
        Material sub_lan() except +
        Material sub_act() except +
        Material sub_tru() except +
        Material sub_ma() except +
        Material sub_fp() except +

        # Atom frac member functions
        map[int, double] to_atom_frac() except +
        void from_atom_frac(map[int, double]) except +


        vector[pair[double, double]] gammas() except +
        vector[pair[double, double]] xrays() except +
        vector[pair[double, double]] photons(bool) except +

        # Operator Overloads
        Material operator+(double) except +
        Material operator+(Material) except +
        Material operator*(double) except +
        Material operator/(double) except +<|MERGE_RESOLUTION|>--- conflicted
+++ resolved
@@ -65,11 +65,8 @@
 
         void normalize() except +
         map[int, double] mult_by_mass() except +
-<<<<<<< HEAD
+        map[int, double] activity() except +
         map[int, double] decay_heat() except +
-=======
-        map[int, double] activity() except +
->>>>>>> 5a2d459c
         double molecular_mass() except +
         double molecular_mass(double) except +
         Material expand_elements() except +
