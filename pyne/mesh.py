--- conflicted
+++ resolved
@@ -336,14 +336,7 @@
         m = self.mesh.mesh
         size = len(self.mesh)
         mtag = self.tag
-<<<<<<< HEAD
-        if self.mesh.structured:
-           miter = self.mesh.structured_iterate_hex(self.mesh.structured_ordering)
-        else:
-            miter = m.iterate(iBase.Type.region, iMesh.Topology.all)
-=======
         miter = self.mesh.iter_ve()
->>>>>>> e9d9fe22
         if isinstance(key, _INTEGRAL_TYPES):
             if key >= size:
                 raise IndexError("key index {0} greater than the size of the "
@@ -373,14 +366,7 @@
         m = self.mesh.mesh
         msize = len(self.mesh)
         mtag = self.tag
-<<<<<<< HEAD
-        if self.mesh.structured:
-           miter = self.mesh.structured_iterate_hex(self.mesh.structured_ordering)
-        else:
-            miter = m.iterate(iBase.Type.region, iMesh.Topology.all)
-=======
         miter = self.mesh.iter_ve()
->>>>>>> e9d9fe22
         if isinstance(key, _INTEGRAL_TYPES):
             if key >= msize:
                 raise IndexError("key index {0} greater than the size of the "
