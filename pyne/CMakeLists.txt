--- conflicted
+++ resolved
@@ -95,14 +95,10 @@
 set_source_files_properties("${PROJECT_SOURCE_DIR}/pyne/tally.pyx"
                             PROPERTIES CYTHON_IS_CXX TRUE)
 cython_add_module(tally tally.pyx)
-<<<<<<< HEAD
-target_link_libraries(tally pyne pyne_tally)
+target_link_libraries(tally pyne)
 
 # endfcpp
 set_source_files_properties("${PROJECT_SOURCE_DIR}/pyne/endfcpp.pyx"
                             PROPERTIES CYTHON_IS_CXX TRUE)
 cython_add_module(endfcpp endfcpp.pyx)
-target_link_libraries(endfcpp pyne pyne_endf)
-=======
-target_link_libraries(tally pyne)
->>>>>>> 2ff6076b
+target_link_libraries(endfcpp pyne)