--- conflicted
+++ resolved
@@ -1,23 +1,14 @@
 import numpy as np
 import scipy as sp
 import tables as tb
-<<<<<<< HEAD
 import sys
 import os
-=======
->>>>>>> e9be8453
 
 from pyne import data
 from pyne import nucname
 from pyne import nuc_data
 from pyne.material import Material
-<<<<<<< HEAD
-from pyne.xs.cache import xs_cache
 from pyne.dbgen import eaf
-=======
-#from pyne.xs.cache import xs_cache
-from pyne.dbgen import eaf#, BASIC_FILTERS
->>>>>>> e9be8453
 
 
 def decay(nuc, phi, t_sim, tol):
@@ -39,7 +30,6 @@
     decay_nuc : NumPy array of nucnames
         The daughters.
     """
-<<<<<<< HEAD
     # Check parameters
     # Convert nuc to zzaaam
     nuc = nucname.zzaaam(nuc)
@@ -49,10 +39,6 @@
     # Fetch nuc_data.h5
     data_table = tb.openFile(nuc_data)
     A = _create_decay_matrix(nuc)
-=======
-    nucvec = mat.keys()
-    A = _create_decay_matrix(nucvec)
->>>>>>> e9be8453
     eA = _solve_decay_matrix(A)
     data_table.close()
 
@@ -81,7 +67,6 @@
     eA = sp.linalg.expm(A)
     return eA
 
-<<<<<<< HEAD
 
 def _get_daughters(nuc, data_table):
     """Returns an array of nuclides which are daughters of nuc in a numpy
@@ -108,26 +93,3 @@
     return daughters
 
 
-=======
-def import_eaf_data():
-    """Creates numpy array by parsing EAF data.
-
-    Location of EAF data hard-coded for CNERG machines
-
-    Returns
-    -------
-    eaf_table : PyTables table
-
-    """
-
-    #eaf_array = eaf.parse_eaf_xs('/filespace/groups/cnerg/opt/FENDL2.0-A/fendlg-2.0_175')
-    eaf.make_eaf_table("nuc_data", \
-                   "/filespace/groups/cnerg/opt/FENDL2.0-A/fendlg-2.0_175")
-    #return eaf_array
-
-def _get_daughters(nuc):
-    eaf_table = tb.openFile('nuc_data')
-    daughters = [row['daughter'] for row in \
-        eaf_table.root.neutron.eaf_xs.eaf_xs.where('nuc_zz == nuc')]
-    return daughters
->>>>>>> e9be8453
