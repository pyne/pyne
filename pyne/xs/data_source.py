--- conflicted
+++ resolved
@@ -29,7 +29,7 @@
 from pyne import bins
 from pyne import ace
 from pyne.data import MeV_per_K
-from pyne.xs.models import partial_energy_matrix, group_collapse
+from pyne.xs.models import partial_energy_matrix, group_collapse, same_arr_or_none
 
 warn(__name__ + " is not yet QA compliant.", QAWarning)
 
@@ -221,8 +221,7 @@
         src_sigma = self.reaction(nuc, rx, temp)
         dst_sigma = None if src_sigma is None else group_collapse(src_sigma,
                                                         src_phi_g, dst_phi_g,
-                                                        self._src_to_dst_matrix, 
-                                                        weights=self.slf_shld_wgts[nuc])
+                                                        self._src_to_dst_matrix)
         return dst_sigma
 
     def shield_weights(self, num_dens, temp):
@@ -498,14 +497,14 @@
 
     def _load_group_structure(self):
         """Loads the cinder energy bounds array, E_g, from nuc_data."""
-        with tb.openFile(nuc_data, 'r') as f:
+        with tb.open_file(nuc_data, 'r') as f:
             E_g = np.array(f.root.neutron.cinder_xs.E_g)
         self.src_group_struct = E_g
 
     @property
     def exists(self):
         if self._exists is None:
-            with tb.openFile(nuc_data, 'r') as f:
+            with tb.open_file(nuc_data, 'r') as f:
                 self._exists = ('/neutron/cinder_xs' in f)
         return self._exists
 
@@ -528,7 +527,7 @@
             return None
 
         # read & collapse data
-        with tb.openFile(nuc_data, 'r') as f:
+        with tb.open_file(nuc_data, 'r') as f:
             node = f.root.neutron.cinder_xs.fission if rx == fissrx else \
                    f.root.neutron.cinder_xs.absorption
             rows = [np.array(row['xs']) for row in node.where(cond)]
@@ -627,14 +626,14 @@
 
     def _load_group_structure(self):
         """Loads the EAF energy bounds array, E_g, from nuc_data."""
-        with tb.openFile(nuc_data, 'r') as f:
+        with tb.open_file(nuc_data, 'r') as f:
             E_g = np.array(f.root.neutron.eaf_xs.E_g)
         self.src_group_struct = E_g
 
     @property
     def exists(self):
         if self._exists is None:
-            with tb.openFile(nuc_data, 'r') as f:
+            with tb.open_file(nuc_data, 'r') as f:
                 self._exists = ('/neutron/eaf_xs' in f)
         return self._exists
 
@@ -669,9 +668,9 @@
             return None
 
         # Grab data
-        with tb.openFile(nuc_data, 'r') as f:
+        with tb.open_file(nuc_data, 'r') as f:
             node = f.root.neutron.eaf_xs.eaf_xs
-            rows = node.readWhere(cond)
+            rows = node.read_where(cond)
             #rows = [np.array(row['xs']) for row in node.where(cond)]
 
         if len(rows) == 0:
@@ -703,7 +702,7 @@
         rxcache = self.rxcache
         avail_rx = self._avail_rx
         absrx = rxname.id('absorption')
-        with tb.openFile(nuc_data, 'r') as f:
+        with tb.open_file(nuc_data, 'r') as f:
             node = f.root.neutron.eaf_xs.eaf_xs
             for row in node:
                 nuc = row['nuc_zz']
@@ -898,7 +897,7 @@
         Returns
         -------
         sigma * dE : float
-            Non-normalized integral. 
+            Non-normalized integral.
 
         """
         dE = high - low
@@ -907,12 +906,12 @@
 
 
 class OpenMCDataSource(DataSource):
-    """Data source for ACE data that is listed in an OpenMC cross_sections.xml 
+    """Data source for ACE data that is listed in an OpenMC cross_sections.xml
     file. This data source discretizes the reactions to a given group
     stucture when the reactions are loaded in. Reseting this source group
-    structure will clear the reaction cache. 
+    structure will clear the reaction cache.
     """
-    
+
     self_shield_reactions = {rxname.id('fission'), rxname.id('gamma'), rxname.id('total')}
 
     def __init__(self, cross_sections=None, src_group_struct=None, **kwargs):
@@ -921,7 +920,7 @@
         cross_sections : openmc.CrossSections or string or file-like, optional
             Path or file to OpenMC cross_sections.xml
         src_group_struct : array-like, optional
-            The group structure to discretize the ACE data to, defaults to 
+            The group structure to discretize the ACE data to, defaults to
             ``np.logspace(1, -9, 101)``.
         kwargs : optional
             Keyword arguments to be sent to DataSource base class.
@@ -943,11 +942,11 @@
 
     def _load_group_structure(self):
         if self._src_group_struct is None:
-            self._src_group_struct = np.logspace(1, -9, 101) 
+            self._src_group_struct = np.logspace(1, -9, 101)
         self.src_group_struct = self._src_group_struct
 
-    def _load_reaction(self, nuc, rx, temp=300.0):
-        """Loads reaction data from ACE files indexed by OpenMC.
+    def pointwise(self, nuc, rx, temp=300.0):
+        """Returns pointwise reaction data from ACE files indexed by OpenMC.
 
         Parameters
         ----------
@@ -975,7 +974,7 @@
         absrx = rxname.id('absorption')
         ace_tables = self._rank_ace_tables(nuc, temp=temp)
         lib = ntab = None
-        for atab in ace_tables: 
+        for atab in ace_tables:
             if os.path.isfile(atab.abspath or atab.path):
                 if atab not in self.libs:
                     lib = self.libs[atab] = ace.Library(atab.abspath or atab.path)
@@ -1005,11 +1004,6 @@
            (E_g[0] >= E_g[-1] and E_points[-1] >= E_points[0]):
             E_points = E_points[::-1]
             rawdata = rawdata[::-1]
-<<<<<<< HEAD
-        rxdata = bins.pointwise_linear_collapse(E_g, E_points, rawdata) 
-        return rxdata
-
-=======
         return E_points, rawdata
 
     def _load_reaction(self, nuc, rx, temp=300.0):
@@ -1030,14 +1024,14 @@
         E_points, rawdata = rtn
         E_g = self.src_group_struct
         if self.atom_dens.get(nuc, 0.0) > 1.0E19 and rx in self.self_shield_reactions:
-            rxdata = self.self_shield(nuc, rx, temp, E_points, rawdata)    
+            rxdata = self.self_shield(nuc, rx, temp, E_points, rawdata)
         else:
             rxdata = bins.pointwise_linear_collapse(E_g, E_points, rawdata)
         return rxdata
 
     def self_shield(self, nuc, rx, temp, E_points, xs_points):
         """Calculates the self shielded cross section for a given nuclide
-        and reaction. This calculation uses the Bonderanko method. 
+        and reaction. This calculation uses the Bonderanko method.
 
         Parameters
         ----------
@@ -1051,7 +1045,7 @@
             The point wise energies.
         xs_points : array like
             Point wise cross sections
-        
+
         Returns
         -------
         rxdata : array like
@@ -1064,7 +1058,7 @@
         for n in range(len(sigb)):
             sig_b[(e_n[n] <= E_points) & (E_points <= e_n[n+1])] = sigb[n]
         rtn = self.pointwise(nuc, 'total', temp)
-        if rtn is None: 
+        if rtn is None:
             sig_t = 0.0
         else:
             sig_t = rtn[1]
@@ -1073,21 +1067,21 @@
         denom = bins.pointwise_linear_collapse(self.src_group_struct,
             E_points, 1.0/(E_points*(sig_b + sig_t)))
         return numer/denom
-                
+
     def bkg_xs(self, nuc, temp=300):
         """Calculates the background cross section for a nuclide (nuc)
-           
+
         Parameters
         ----------
         nuc : int
             Nuclide id.
         temp : float, optional
-            The nuclide temperature in [K].  
+            The nuclide temperature in [K].
 
         Returns
         -------
         sig_b : array like
-            Group wise background cross sections.              
+            Group wise background cross sections.
         """
         e_n = self.src_group_struct
         sig_b = np.zeros(self.src_ngroups, float)
@@ -1100,7 +1094,6 @@
             sig_b += a*bins.pointwise_linear_collapse(e_n, rtn[0], rtn[1])
         return sig_b / self.atom_dens.get(nuc, 0.0)
 
->>>>>>> c131385b
     def _rank_ace_tables(self, nuc, temp=300.0):
         """Filters and sorts the potential ACE tables based on nucliude and
         temperature.
@@ -1116,7 +1109,7 @@
         return tabs
 
     def load(self, temp=300.0):
-        """Loads the entire data source into memory. This can be expensive for 
+        """Loads the entire data source into memory. This can be expensive for
         lots of ACE data.
 
         Parameters
@@ -1149,17 +1142,18 @@
         state_point : string
             Path to the openmc statepoint file to be used to build the data_source
         tallies : array-like
-            The tally id's used to pull the cross sections from. 
+            The tally id's used to pull the cross sections from.
         num_dens: map of int to float
             A map containing the number densities of the nuclides in the
-            material used in the statepoint. 
-        phi_tot: array of floats 
+            material used in the statepoint.
+        phi_tot: array of floats
             The total flux within the reactor
         kwargs : optional
             Keyword arguments to be sent to DataSource base class.
+
         """
         self.state_point = state_point
-        self.tallies = tallies  
+        self.tallies = tallies
         self.particles = state_point.n_particles
         self.reactions = {}
         self._load_reactions(num_den, phi_tot)
@@ -1170,29 +1164,26 @@
         return True
 
     def _load_group_structure(self):
-        """Loads the group structure from a tally in openMC. It is 
+        """Loads the group structure from a tally in openMC. It is
         assumed that all tallies have the same group structure
         """
         self._src_group_struct = self.state_point.tallies[self.tallies[0]].filters[0].bins[::-1]
         self.src_group_struct = self._src_group_struct
 
     def _load_reactions(self, num_dens, phi_tot):
-        """Loads the group structure from a tally in openMC. It is 
+        """Loads the group structure from a tally in openMC. It is
         assumed that all tallies have the same group structure
-<<<<<<< HEAD
-=======
-   
->>>>>>> c131385b
+
         Parameters
         ----------
         state_point: openMC statepoint file
             The statepoint file that will be used to load the reaction
-            rates to determine the microscopic cross sections for the 
+            rates to determine the microscopic cross sections for the
             statepoint.
         num_dens: map of int to float
             A map containing the number densities of the nuclides in the
-            material used in the statepoint. 
-        phi_tot: array of floats 
+            material used in the statepoint.
+        phi_tot: array of floats
             The total flux within the reactor
         """
         for tally in self.tallies:
@@ -1206,6 +1197,7 @@
 
     def reaction(self, nuc, rx, temp):
         """Loads reaction data from ACE files indexed by OpenMC.
+
         Parameters
         ----------
         nuc : int
@@ -1215,9 +1207,9 @@
         Return
         ------
         Array containing the cross sections for the reaction
-        requested. 
-        """
-        rxkey = (nuc, rx) 
+        requested.
+        """
+        rxkey = (nuc, rx)
         if rxkey not in self.reactions:
             return None
         else:
