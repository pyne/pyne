--- conflicted
+++ resolved
@@ -589,15 +589,6 @@
         return nucvec_proxy
 
 
-<<<<<<< HEAD
-    def decay_heat(self):
-        """This provides the decay heat using the comp of the the Material.
-
-        Returns
-        -------
-        nucvec : dict
-            For a Material mat
-=======
     def activity(self):
         """This provides the activity of the comp of the material.
 
@@ -605,16 +596,25 @@
 	-------
 	nucvec : dict
 	    For a Material mat
->>>>>>> 5a2d459c
 
         """
         cdef conv._MapIntDouble nucvec_proxy = conv.MapIntDouble()
         nucvec_proxy.map_ptr = new cpp_map[int, double](
-<<<<<<< HEAD
+                self.mat_pointer.activity())
+        return nucvec_proxy
+
+
+    def decay_heat(self):
+        """This provides the decay heat using the comp of the the Material.
+
+        Returns
+        -------
+        nucvec : dict
+            For a Material mat
+        """
+        cdef conv._MapIntDouble nucvec_proxy = conv.MapIntDouble()
+        nucvec_proxy.map_ptr = new cpp_map[int, double](
                 self.mat_pointer.decay_heat())
-=======
-                self.mat_pointer.activity())
->>>>>>> 5a2d459c
         return nucvec_proxy
 
 
