--- conflicted
+++ resolved
@@ -43,14 +43,9 @@
 
 cdef class _Material:
 
-<<<<<<< HEAD
     def __cinit__(self, nucvec=None, double mass=-1.0,
-                  double atoms_per_mol=-1.0, attrs=None, bint free_mat=True):
-=======
-    def __cinit__(self, nucvec=None, double mass=-1.0, char * name='',
-                  double atoms_per_mol=-1.0, bint free_mat=True,
+                  double atoms_per_mol=-1.0, attrs=None, bint free_mat=True,
                   *args, **kwargs):
->>>>>>> de8fe3f9
         """Material C++ constuctor."""
         cdef cpp_map[int, double] comp
         cdef jsoncpp.Value cattrs = jsoncpp.Value({} if attrs is None else attrs)
