from __future__ import print_function
import os
import argparse
import urllib2
import shutil
from distutils.dir_util import mkpath, remove_tree

from pyne.api import nuc_data
from pyne.utils import message
from pyne.dbgen.api import build_dir
from pyne.dbgen.decay import make_decay
from pyne.dbgen.atomic_mass import make_atomic_mass
from pyne.dbgen.materials_library import make_materials_library
from pyne.dbgen.scattering_lengths import make_scattering_lengths
from pyne.dbgen.simple_xs import make_simple_xs
from pyne.dbgen.cinder import make_cinder
from pyne.dbgen.eaf import make_eaf
from pyne.dbgen import wimsdfpy
from pyne.dbgen import ndsfpy
from pyne.dbgen.hashtools import check_hashes

# Thanks to http://patorjk.com/software/taag/
# and http://www.chris.com/ascii/index.php?art=creatures/dragons (Jeff Ferris)
# for ASCII art inspiration

pyne_logo = """\

                                  /   \       
 _                        )      ((   ))     (                          
(@)                      /|\      ))_((     /|\                          
|-|                     / | \    (/\|/\)   / | \                      (@) 
| | -------------------/--|-voV---\`|'/--Vov-|--\---------------------|-|
|-|                         '^`   (o o)  '^`                          | |
| |                               `\Y/'                               |-|
|-|                                                                   | |
| |        /\             ___           __  __             /\         |-|
|-|       /^~\           / _ \_   _  /\ \ \/__\           /^~\        | |  
| |       /^~\          / /_)/ | | |/  \/ /_\             /^~\        |-|
|-|       /^~\         / ___/| |_| / /\  //__             /^~\        | | 
| |       ^||`         \/     \__, \_\ \/\__/             ^||`        |-|  
|-|        ||                |____/                        ||         | | 
| |       ====                                            ====        |-|
|-|                                                                   | |
| |                                                                   |-|
|-|___________________________________________________________________| |
(@)              l   /\ /         ( (       \ /\   l                `\|-|
                 l /   V           \ \       V   \ l                  (@)
                 l/                _) )_          \I                   
                                   `\ /'
                                     `  
"""


def _fetch_prebuilt(args):
    nuc_data, build_dir = args.nuc_data, args.build_dir
    prebuilt_nuc_data = os.path.join(build_dir, 'prebuilt_nuc_data.h5')
    prebuilt_nuc_data_url = "http://s3.amazonaws.com/pyne/prebuilt_nuc_data.h5"

    if not os.path.exists(prebuilt_nuc_data):
        print("Fetching pre-built nuc_data.h5 from " + prebuilt_nuc_data_url)
        pnd = urllib2.urlopen(prebuilt_nuc_data_url)
        with open(prebuilt_nuc_data, 'wb') as f:
            f.write(pnd.read())

    if not os.path.exists(nuc_data):
        shutil.copyfile(prebuilt_nuc_data, nuc_data)


def main():
    """Entry point for nuc_data_make utility."""
    print(message(pyne_logo))

    make_funcs = [('atomic_mass', make_atomic_mass),
                  ('scattering_lengths', make_scattering_lengths),
                  ('decay', make_decay),
                  ('simple_xs', make_simple_xs),
                  ('cinder', make_cinder),
                  ('materials', make_materials_library),
                  ('eaf', make_eaf),
                  ('wimsd_fpy', wimsdfpy.make_fpy),
                  ('nds_fpy', ndsfpy.make_fpy)
                  ]
    make_map = dict(make_funcs)
<<<<<<< HEAD
    make_open = set(['atomic_weight', 'scattering_lengths', 'simple_xs', 'materials',
                     'wimsd_fpy', 'nds_fpy'])
=======
    make_open = set(['atomic_mass', 'scattering_lengths', 'simple_xs', 'materials',
                     'wimsd_fpy'])
>>>>>>> d8778bb4

    # Parse the command line arguments
    parser = argparse.ArgumentParser(description='Make a nuclear data library.')
    parser.add_argument('-o', dest='nuc_data', action='store', default=nuc_data,
                        help='path to the output database file.')
    parser.add_argument('-b', dest='build_dir', action='store', default=build_dir,
                        help='path to the build directory.')
    parser.add_argument('--datapath', dest='datapath', action='store', default="",
                        help='MCNP DATAPATH.')
    parser.add_argument('--fetch-prebuilt', dest='fetch_prebuilt', action='store',
                        type=lambda s: 't' in s.lower() or 'y' in s.lower(),
                        default=True, help='grab partially assembled file [y/n].')
    parser.add_argument('--make-open-only', dest='make_open_only', action='store',
                        type=lambda s: 't' in s.lower() or 'y' in s.lower(),
                        default=False, help='only add open data to file [y/n].')
    parser.add_argument('-m', dest='make', action='store', default='all',
                        help='comma-separated parts of nuc_data to make: ' +
                        ", ".join([mf[0] for mf in make_funcs]) + ', all, and none.')
    parser.add_argument('--check', dest='hash_check', action='store_true',
                        help='check hashes against built-in ones')
    parser.add_argument('--clean', dest='clean', type=int, default=0,
                        help="""level to clean up existing files.
				 0: no cleaning (default).
				 1: clean nuc_data.
				 2: clean nuc_data and build_dir.""")
    args = parser.parse_args()

    # clean nuc data
    if args.clean in [1, 2]:
        print("Removing nuc_data from {0}".format(args.nuc_data))
        try:
            os.remove(args.nuc_data)
        except OSError:
            pass

    # Make the build dir
    if args.clean == 2 and os.path.exists(args.build_dir):
        print("Removing build_dir from {0}".format(args.build_dir))
        remove_tree(args.build_dir)
    mkpath(args.build_dir)

    # Determine what to make
    if args.make == 'none':
        make_order = []
    elif args.make == 'all':
        make_order = [mf[0] for mf in make_funcs]
    else:
        make_order = args.make.replace(' ', "").split(',')

    if args.make_open_only:
        make_order = [mo for mo in make_order if mo in make_open]

    # fetch prebuilt data library if possible
    if args.fetch_prebuilt:
        _fetch_prebuilt(args)

    # Make the various tables
    print("Making nuc_data at {0}".format(args.nuc_data))
    for mo in make_order:
        make_map[mo](args)

    if args.hash_check:
        print("Checking hashes")
        result = check_hashes(args.nuc_data)
        print("Results:")
        for name, value in result:
            if value:
                print(" node " + name + " checksum matches")
            else:
                print(" node " + name + " checksum doesn't match!!")


if __name__ == '__main__':
    main()<|MERGE_RESOLUTION|>--- conflicted
+++ resolved
@@ -81,13 +81,8 @@
                   ('nds_fpy', ndsfpy.make_fpy)
                   ]
     make_map = dict(make_funcs)
-<<<<<<< HEAD
-    make_open = set(['atomic_weight', 'scattering_lengths', 'simple_xs', 'materials',
+    make_open = set(['atomic_mass', 'scattering_lengths', 'simple_xs', 'materials',
                      'wimsd_fpy', 'nds_fpy'])
-=======
-    make_open = set(['atomic_mass', 'scattering_lengths', 'simple_xs', 'materials',
-                     'wimsd_fpy'])
->>>>>>> d8778bb4
 
     # Parse the command line arguments
     parser = argparse.ArgumentParser(description='Make a nuclear data library.')
