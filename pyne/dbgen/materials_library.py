import csv    
import re
from pyne.material import Material
import tables as tb
import numpy as np
from pyne import nucname
import os
from pyne.data import natural_abund, natural_abund_map

elemental_mats = {}

# Make a dictionary that represents elements as dicts of their isotopes
def make_elements():
    habund = natural_abund('H')
    for name, zz in nucname.name_zz.items():
        elemental_mats[name] = {}
    for nuc, abund in natural_abund_map.items():
        if 0 == nuc%10000 or abund == 0.0:
            continue
        zz = nuc/10000
        if zz not in nucname.zz_name:
            continue
        name = nucname.zz_name[zz]
        elemental_mats[name][nuc] = abund
    
# Parses data from .csv
def grab_materials_compendium(location = 'materials_compendium.csv'):
    nuc_zz = set()
    mats = []
    names = []
    densities = []    
    # grabs name from starting row, starts a new dictionary for composition
    def starting_row(row):
        if re.match('\d{1,3}\.  ', row[0]):
            #print row
			name = row[1]
            names.append(name)
            composition.clear()
            #print name
        else:
            pass
    # grabs density data        
    def density_row(row):
        if re.match('Density \(g', row[0]):
            densities.append(row[2])
    # grabs elemental data, splits into isotopes if need be        
    def elemental_row(row):
        if re.match('[A-Z][a-z]?-?(\d{1,3})?$', row[0]):
            element = nucname.zzaaam(row[0])
            weight_frac = row[3]
            if nucname.name(element) in elemental_mats:
                composition.update(elemental_mats[row[0].upper()])
            else:
                composition[element] = float(weight_frac)
            nuc_zz.add(element)
        else:
            pass
    # terminates collection of composition data, creates material        
    def ending_row(row):
        if re.match('Total$', row[0]):
            #print name, composition, '\n', len(composition)
            mat = Material(composition)
            mats.append(mat)
        else:
            pass
    # opens .csv, parses it
    with open(location, 'r') as f:
        reader = csv.reader(f)
        composition = {}
        name = ''
        for row in reader:
            starting_row(row)
            density_row(row)
            elemental_row(row)
            ending_row(row)

# Writes to file
def make_materials_compendium(nuc_data):
<<<<<<< HEAD
    # open nuc_data, make nuc_zz an array
    #with tb.openFile(nuc_data, 'r+', filters=tb.Filters(complevel=5, complib='zlib', shuffle=True, fletcher32=False)) as f:
    with tb.openFile(nuc_data, 'a') as f:
        f.createGroup('/', 'materials_library')
        f.createArray('/materials_library', 'nuc_zz', np.array(list(nuc_zz)))

    # Writes elements for which we have compositional data to file
=======
	# open nuc_data, make nuc_zz an array
	#with tb.openFile(nuc_data, 'r+', filters=tb.Filters(complevel=5, complib='zlib', shuffle=True, fletcher32=False)) as f:
    with tb.openFile(nuc_data, 'a') as f:
		f.createGroup('/', 'materials_library')
		f.createArray('/materials_library', 'nuc_zz', np.array(list(nuc_zz)))

	# Writes elements for which we have compositional data to file
>>>>>>> d8bf2491
    for zz in elemental_mats:
        if 0 == len(elemental_mats[zz]):
            continue
        element = Material(elemental_mats[zz], mass = 1.0, attrs = {'name':nucname.name(zz)})
        element.write_hdf5(nuc_data, datapath="/materials_library/materials", nucpath="/materials_library/nuc_zz", chunksize=70)

    # Writes materials from mats to file, and names them.
    for i in range(len(mats)):
        mats[i].mass = 1.0
        mats[i].density = float(densities[i])
        mats[i].attrs = {'name': names[i]}
        mats[i].write_hdf5(nuc_data, datapath="/material_library/materials", nucpath="/material_library/nuc_zz", chunksize=70)
    
def make_materials_library(args):
    """Controller function for adding materials library."""
    nuc_data = args.nuc_data

    if os.path.exists(nuc_data):
        with tb.openFile(nuc_data, 'r') as f:
            if '/materials_library' in f:
                return

    # First make the elements
    print "Making the elements"
    elemental_mats = {}
    make_elements()

    # Then grab the materials compendium
    print "Grabbing materials compendium"
    grab_materials_compendium(os.path.join(os.path.split(__file__)[0], 'materials_compendium.csv'))

    # Make atomic weight table once we have the array
    print "Making materials compendium"
    make_materials_compendium(nuc_data)<|MERGE_RESOLUTION|>--- conflicted
+++ resolved
@@ -76,23 +76,12 @@
 
 # Writes to file
 def make_materials_compendium(nuc_data):
-<<<<<<< HEAD
     # open nuc_data, make nuc_zz an array
     #with tb.openFile(nuc_data, 'r+', filters=tb.Filters(complevel=5, complib='zlib', shuffle=True, fletcher32=False)) as f:
     with tb.openFile(nuc_data, 'a') as f:
         f.createGroup('/', 'materials_library')
         f.createArray('/materials_library', 'nuc_zz', np.array(list(nuc_zz)))
-
     # Writes elements for which we have compositional data to file
-=======
-	# open nuc_data, make nuc_zz an array
-	#with tb.openFile(nuc_data, 'r+', filters=tb.Filters(complevel=5, complib='zlib', shuffle=True, fletcher32=False)) as f:
-    with tb.openFile(nuc_data, 'a') as f:
-		f.createGroup('/', 'materials_library')
-		f.createArray('/materials_library', 'nuc_zz', np.array(list(nuc_zz)))
-
-	# Writes elements for which we have compositional data to file
->>>>>>> d8bf2491
     for zz in elemental_mats:
         if 0 == len(elemental_mats[zz]):
             continue
