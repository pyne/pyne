--- conflicted
+++ resolved
@@ -1144,11 +1144,7 @@
     return phtn_src_file
 
 def calc_eta(data_dir, mats, num_mats, neutron_spectrum, num_n_groups, irr_time, decay_times, p_bins,
-<<<<<<< HEAD
              num_p_groups, run_dir):
-=======
-             num_p_groups, run_dir, clean):
->>>>>>> 5c8a3258
     """
     Function that returns eta values (SNILB check result) for each material/element and each decay time
     
@@ -1159,11 +1155,7 @@
     mats: list
         List of tuples, (<mat name>, <PyNE material object>)
     num_mats: int
-<<<<<<< HEAD
         Number of materials in mats
-=======
-        Number of materials in mat_lib
->>>>>>> 5c8a3258
     neutron_spectrum : numpy array
         Neutron energy spectrum (length is equal to number of num_n_groups)
     num_n_groups: int
@@ -1190,26 +1182,15 @@
     num_decay_times = len(decay_times)
     
     # Run ALARA
-<<<<<<< HEAD
-=======
-    if not os.path.exists(run_dir):
-        os.makedirs(run_dir)    
->>>>>>> 5c8a3258
     phtn_src_file = _gt_alara(data_dir, mats, num_mats, neutron_spectrum, num_n_groups, irr_time,
                               decay_times, num_decay_times, p_bins, num_p_groups, run_dir)
     # Parse ALARA output
     # Create an array to store results from photn_src file
-<<<<<<< HEAD
     entries_per_material = (num_n_groups + 2) * num_decay_times
     num_rows = num_mats * entries_per_material
     # one for each group and last column for a total
     num_columns = num_p_groups + 1
     p_sources = np.zeros(shape=(num_rows, num_columns))
-=======
-    num_rows = num_mats * (num_n_groups + 2) * num_decay_times
-    num_columns = num_p_groups + 1
-    p_sources = np.zeros((num_rows, num_columns))
->>>>>>> 5c8a3258
     with open(phtn_src_file, 'r') as f:
         # Initiate a block number
         i = 0
@@ -1218,10 +1199,7 @@
             if l[0] == "TOTAL" and l[1] != "shutdown":
                 row = np.array([float(x) for x in l[3:]])
                 p_sources[i, :-1] = row[:]
-<<<<<<< HEAD
                 # Total emission intensity over all groups
-=======
->>>>>>> 5c8a3258
                 p_sources[i, -1] = np.sum(row)
                 i += 1
                 
@@ -1237,14 +1215,5 @@
     eta[np.isnan(eta)] = 1.0
     eta[np.isinf(eta)] = 1.0E10
     
-<<<<<<< HEAD
     return eta, phtn_src_file
-    
-=======
-    # Copy phtn_src file to main directory to be used for Step 2           
-    shutil.copy(phtn_src_file, 'step0_phtn_src')
-    if clean:
-        print("Deleting intermediate files for Step 0")
-        shutil.rmtree(run_dir)  
-    return eta
->>>>>>> 5c8a3258
+    