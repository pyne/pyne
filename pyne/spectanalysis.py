"""Purpose:
This module is for spectrometry analysis
will have functions for general spectrum processing
"""
from pyne.utils import QA_warn


import copy
import numpy as np
import matplotlib
import matplotlib.pyplot as plt
from scipy.optimize import curve_fit
from scipy.interpolate import splrep, sproot

QA_warn(__name__)


class PhSpectrum(object):
    """Pulse height spectrum class"""

    def __init__(
        self,
        spec_name="",
        start_chan_num=0,
        num_channels=0,
        channels=None,
        ebin=None,
        counts=None,
    ):
        """Initialise Ph Spectrum variables"""
        self.channels = [] if channels is None else channels
        self.ebin = [] if ebin is None else ebin
        self.counts = [] if counts is None else counts
        self.spec_name = spec_name
        self.start_chan_num = start_chan_num
        self.num_channels = num_channels


def rect_smooth(spectrum, m):
    """Rectangular smoothing function.

    Parameters
    ----------
    spectrum: str
        a spectrum object
    m : int
        the smoothing width, must be an odd integer more than 3

    Returns
    -------
    smooth_spect: a spectrum object

    """

    if m < 3:
        raise ValueError("Error:Smoothing width less than 3")
    if m % 2 == 0:
        raise ValueError("Error:Smoothing width not odd")

    smooth_spec = copy.deepcopy(spectrum)
    smooth_spec.counts = []  # reset counts

    ext = int((m - 1.0) / 2.0)

    i = 0
    # 3 stages of loops a small one at start and end to deal
    # with end cases and a main one for bulk of spectrum
    while i < ext:
        smooth_spec.counts.append(spectrum.counts[i])
        i = i + 1
    i = ext
    while i < (len(spectrum.counts) - ext):
        j = i - ext
        sum_m = 0
        while j <= (i + ext):
            sum_m = sum_m + spectrum.counts[j]
            j = j + 1
        smooth_spec.counts.append(sum_m / m)
        i = i + 1
    while i < (len(spectrum.counts)):
        smooth_spec.counts.append(spectrum.counts[i])
        i = i + 1

    smooth_spec.spec_name = spectrum.spec_name + " smoothed"
    return smooth_spec


def five_point_smooth(spec):
    """5 point smoothing function.

    Recommended for use in low statistics in
    G.W. Phillips , Nucl. Instrum. Methods 153 (1978), 449

    Parameters
    ----------
    spec: a spectrum object

    Returns
    -------
    smooth_spect: a spectrum object

    """
    smooth_spec = copy.deepcopy(spec)
    smooth_spec.counts = []
    smooth_spec.counts.append(spec.counts[0])
    smooth_spec.counts.append(spec.counts[1])
    spec_len = len(spec.counts)
    i = 2
    while i < spec_len - 2:
        val = (1.0 / 9.0) * (
            spec.counts[i - 2]
            + spec.counts[i + 2]
            + (2 * spec.counts[i + 1])
            + (2 * spec.counts[i - 1])
            + (3 * spec.counts[i])
        )
        smooth_spec.counts.append(val)
        i = i + 1
    smooth_spec.counts.append(spec.counts[i])
    smooth_spec.counts.append(spec.counts[i + 1])
    smooth_spec.spec_name = spec.spec_name + " smoothed"
    return smooth_spec


def calc_bg(spec, c1, c2, m):
    """Returns background under a peak"""

    if c1 > c2:
        raise ValueError("c1 must be less than c2")
    if c1 < 0:
        raise ValueError("c1 must be positive number above 0")
    if c2 > max(spec.channels):
        raise ValueError("c2 must be less than max number of channels")

    if m == 1:
        low_sum = sum(spec.counts[c1 - 2 : c1])
        high_sum = sum(spec.counts[c2 : c2 + 2])
        bg = (low_sum + high_sum) * ((c2 - c1 + 1) / 6)
    else:
        raise ValueError("m is not set to a valud method id")

    return bg


def gross_count(spec, c1, c2):
    """Returns total number of counts in a spectrum between two channels"""

    if c1 > c2:
        raise ValueError("c1 must be less than c2")
    if c1 < 0:
        raise ValueError("c1 must be positive number above 0")
    if c2 > max(spec.channels):
        raise ValueError("c2 must be less than max number of channels")

    gc = sum(spec.counts[c1:c2])
    return gc


def net_counts(spec, c1, c2, m):
    """Calculates net counts between two channels"""
    bg = calc_bg(spec, c1, c2, m)
    gc = gross_count(spec, c1, c2)
    nc = gc - bg
<<<<<<< HEAD
    return nc

def net_area(spec,c1,c2):
    """Calculates the net area under a peak by subtracting background from total
    counts under the peak. 
    
    Parameters
    ----------
    spec : a spectrum object

    c1 : int
        First channel of the peak
    c2 : int
        Second channel of the peak
    Returns
    -------
    net_area: float
        net area under the peak that is not background
    Notes
    ----
    Counts list has to be iterated by the channel number, i.e. counts[300] is
    counts at the 300th channel.
    """
    p = sum(spec.counts[c1:c2])
    n = c2 - c1
    count1 = spec.counts[c1]
    count2 = spec.counts[c2]
    net_area = p - ((n/2.0)*(count1+count2))
    return net_area

def end_point_average_area(spec,c1,c2,var=5):
    """Calculates the net area under a peak by end point averaging the 
    background counts and subtracting the background from total
    counts under the peak. 
    
    Parameters
    ----------
    spec : a spectrum object
     
    c1 : int
        First channel of the peak
    c2 : int
        Second channel of the peak
    var : int
        amount of channels to collect intial and final count averages from.
    
    Returns
    -------
    end_point_average : float
        net area under the peak that is not background counts
    Notes
    ----
    Counts list has to be iterated by the channel number, i.e. counts[300] is
    counts at the 300th channel.
    var is preset to 5
    """
    p = sum(spec.counts[c1:c2])
    n = c2 - c1
    n1 = var
    n2 = var
    count1 = sum(spec.counts[c1-var:c1])
    count2 = sum(spec.counts[c2:c2+var])
    end_point_average = p - ((n/2.0)*((count1/n1)+(count2/n2)))
    return end_point_average

def gaussian_fit(spec,c1,c2):
    """Plots the gaussian fit to the raw data. 
    
    Parameters
    ----------
    spec : a spectrum object
     
    c1 : int
        First channel of the peak
    c2 : int
        Second channel of the peak
    
    Returns
    -------
    gaussian fit : plot or figure
        Gaussian fit of channels versus counts data
    
    """   
    x = spec.channels[c1:c2]
    y = spec.counts[c1:c2]
    n = len(x)
    mean = sum(x*y)/n                   
    sigma = np.sqrt(sum(y*(x-mean)**2)/n)
    amp = max(y)
    x_center = x.mean()
    x_peak = x[list(y).index(max(y))]
    def gauss(x,amp,x_center,sigma):
        return amp*np.exp(-(x-x_center)**2/(2*sigma**2))
    
    popt,pcov = curve_fit(gauss,x,y,p0=[amp,x_center, sigma])
    #po = # for [amp, cen, wid]
    plt.plot(x,y,'b*:',label='data')
    plt.plot(x,gauss(x,*popt),'ro:',label='fit')
    plt.legend()
    plt.title('Gaussian fit' )
    plt.xlabel('Channels')
    plt.ylabel('Counts')
    plt.show()
    
def fwhm(spec,c1,c2,k=3):
    """Gives FWHM of a peak. 
    
    Parameters
    ----------
    spec : a spectrum object
     
    c1 : int
        First channel of the peak
    c2 : int
        Second channel of the peak
    k : int
	The order of the spline fit 
    Returns
    -------
    fwhm : int or float
        FWHM of a peak.
    
    """   
    x = np.array(spec.channels[c1:c2])
    y = np.array(spec.counts[c1:c2])
    n = len(x)                          
    amp = max(y)
    x_center = x.mean()
    def gauss(x,amp,x_center,sigma):
        return amp*np.exp(-(x-x_center)**2/(2.0*sigma**2))  
    popt,pcov = curve_fit(gauss,x,y,p0=[amp,x_center, n/2.0])
    half_max = max(gauss(x,*popt))/2.0
    s = splrep(x, y - half_max, k=k)
    roots = sproot(s)
    fwhm = roots[-1] - roots[0]
    return fwhm

def resolution(fwhm,e_0):
    """Gives resolution of a peak. 
    
    Parameters
    ----------
    fwhm : float
        Full Width Half Maximum of peak
     e_0 : int
        Peak centroid energyt 
    Returns
    -------
    res : float
        Resolution of a peak.
    """   
    res = fwhm/float(e_0)
    return(res)
=======
    return nc
>>>>>>> f89234c8
<|MERGE_RESOLUTION|>--- conflicted
+++ resolved
@@ -161,8 +161,8 @@
     bg = calc_bg(spec, c1, c2, m)
     gc = gross_count(spec, c1, c2)
     nc = gc - bg
-<<<<<<< HEAD
     return nc
+
 
 def net_area(spec,c1,c2):
     """Calculates the net area under a peak by subtracting background from total
@@ -314,7 +314,4 @@
         Resolution of a peak.
     """   
     res = fwhm/float(e_0)
-    return(res)
-=======
-    return nc
->>>>>>> f89234c8
+    return(res)