--- conflicted
+++ resolved
@@ -1,13 +1,7 @@
 @import url("cloud.css");
 body {
-<<<<<<< HEAD
-    background-image:url('pneed.png'),
-                     url('subtle_texture.jpg');
-    background-repeat: repeat, repeat; 
-=======
     background-image:url('wood.jpg');
     background-repeat: repeat; 
->>>>>>> cafd6380
     background-position:0 0;
     background-attachment: scroll;
     background-size: auto;
