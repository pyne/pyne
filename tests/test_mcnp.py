"""PyNE MCNP tools tests"""
import os
import unittest
import nose
import struct
import warnings

import nose.tools
from nose.tools import assert_almost_equal, assert_equal, assert_true, \
<<<<<<< HEAD
                       assert_false, assert_raises, assert_not_equal
=======
                       assert_false, assert_raises
from nose.plugins.skip import SkipTest

>>>>>>> 90be3748
import tables

from pyne.utils import VnVWarning
warnings.simplefilter("ignore", VnVWarning)
try:
    from pyne import mcnp
    from pyne.mcnp import read_mcnp_inp
except ImportError:
    raise SkipTest

from pyne.material import Material
from pyne.material import MultiMaterial

thisdir = os.path.dirname(__file__)
ssrname1 = os.path.join(thisdir, "mcnp5_surfsrc.w")
sswname1 = os.path.join(thisdir, "copy_mcnp5_surfsrc.w")
ssrname2 = os.path.join(thisdir, "mcnp6_surfsrc.w")
sswname2 = os.path.join(thisdir, "copy_mcnp6_surfsrc.w")
ssrname3 = os.path.join(thisdir, "mcnpx_surfsrc.w")
sswname3 = os.path.join(thisdir, "copy_mcnpx_surfsrc.w")
ssrnames = [ssrname1, ssrname2, ssrname3]
sswnames = [sswname1, sswname2, sswname3]
ssrname_onetrack = os.path.join(thisdir, "mcnp_surfsrc_onetrack.w")

# mesh specific imports
try:
    from itaps import iMesh
    HAVE_PYTAPS = True
except ImportError:
    from nose.plugins.skip import SkipTest
    HAVE_PYTAPS = False
    pass

from pyne.mesh import Mesh, StatMesh, MeshError
from numpy.testing import assert_array_equal


# Test SurfSrc class
def test_read_header_block():
    """Test the read_header() method in the SurfSrc class
    We compare the SurfSrc object variables with expected values from the
    multiple write files
    'mcnp_surfsrc.w', 'mcnpx_surfsrc.w', and 'mcnp6_surfsrc.w'.
    """

    for ssrname in ssrnames:
        yield check_read_header_block, ssrname


def check_read_header_block(ssrname):
        if 'mcnp_surfsrc.w' in ssrname:
            ssr = mcnp.SurfSrc(ssrname, 'rb')
            
	    try:
	       ssr.read_header()
	    except:
	       raise SkipTest

            # header record values
            assert_equal(ssr.kod, "mcnp    ")
            assert_equal(ssr.ver, "5    ")
            assert_equal(ssr.loddat, "01232009")
            assert_equal(ssr.idtm, " 10/31/11 13:52:39 ")
            assert_equal(ssr.probid, " 10/31/11 13:52:35 ")
            assert_equal(ssr.aid,
                         "c Test deck with H20 cube, point n source, "
                         "SSW of top surface interactions      ")
            assert_equal(ssr.knod, 2)
            # table 1 record values
            assert_equal(ssr.np1, 1000)
            assert_equal(ssr.nrss, 173)
            assert_equal(ssr.ncrd, 11)
            assert_equal(ssr.njsw, 1)
            assert_equal(ssr.niss, 173)
            # table 2 record values
            assert_equal(ssr.niwr, 0)
            assert_equal(ssr.mipts, 3)
            assert_equal(ssr.kjaq, 0)

        elif 'mcnp6_surfsrc.w' in ssrname:
            ssr = mcnp.SurfSrc(ssrname, 'rb')
	    try:
                ssr.read_header()
	    except:
		raise SkipTest
            # header record values
            assert_equal(ssr.kod, "SF_00001")
            assert_equal(ssr.ver, "mcnp    6   ")
            assert_equal(ssr.loddat, " 05/08/13")
            assert_equal(ssr.idtm, " 11/18/13 17:50:49 ")
            assert_equal(ssr.probid, " 11/18/13 17:50:43 ")
            assert_equal(ssr.aid, "Simple MCNP Example that uses SSW"
                         "                       "
                         "                        ")
            assert_equal(ssr.knod, 2)
            # table 1 record values
            assert_equal(ssr.np1, 10000)
            assert_equal(ssr.nrss, 1710)
            assert_equal(ssr.ncrd, -11)
        #assert_equal(ssrA, ssrB)
            assert_equal(ssr.njsw, 1)
            assert_equal(ssr.niss, 1701)
            # table 2 record values
            assert_equal(ssr.niwr, 0)
            assert_equal(ssr.mipts, 37)
            assert_equal(ssr.kjaq, 0)

        elif 'mcnpx_surfsrc.w' in ssrname:
            ssr = mcnp.SurfSrc(ssrname, 'rb')
            try:
		ssr.read_header()
	    except:
		raise SkipTest
            # header record values
            assert_equal(ssr.kod, "mcnpx   ")
            assert_equal(ssr.ver, "2.6.0")
            assert_equal(ssr.loddat, "Wed Apr 09 08:00:00 MST 2008")
            assert_equal(ssr.idtm, "  10/28/13 02:16:22")
            assert_equal(ssr.probid, "  10/28/13 02:16:16")
            assert_equal(ssr.aid, "Simple MCNP Example that uses SSW"
                         "                                               ")
            assert_equal(ssr.knod, 2)
            # table 1 record values
            assert_equal(ssr.np1, 10000)
            assert_equal(ssr.nrss, 1658)
            assert_equal(ssr.ncrd, 11)
            assert_equal(ssr.njsw, 1)
            assert_equal(ssr.niss, 1652)
            # table 2 record values
            assert_equal(ssr.niwr, 0)
            assert_equal(ssr.mipts, 35)
            assert_equal(ssr.kjaq, 0)


def test_compare():
    """Test the __cmp__() method in the SurfSrc class
    Tricky to test... this just verifies that comparisons are done right.
    """
    for ssrname in ssrnames:
        yield check_compare, ssrname


def check_compare(ssrname):
        ssrA = mcnp.SurfSrc(ssrname, 'rb')
        ssrB = mcnp.SurfSrc(ssrname, 'rb')
	try:
            ssrA.read_header()
        except:
	    raise SkipTest
	ssrB.read_header()
        assert_true(ssrA == ssrB)
        ssrA.close()
        ssrB.close()


def test_put_header_block():
    """We copy the header block, write to new file, re-read, and compare.
    This tests that information is preserved correctly when written.
    """
    for ssrname, sswname in zip(ssrnames, sswnames):
        yield check_put_header_block, ssrname, sswname


def check_put_header_block(ssrname, sswname):
        ssr = mcnp.SurfSrc(ssrname, "rb")
        ssw = mcnp.SurfSrc(sswname, "wb")
	try:
            ssr.read_header()
	except:
	    raise SkipTest
        # header record values
        ssw.kod = ssr.kod
        ssw.ver = ssr.ver
        ssw.loddat = ssr.loddat
        ssw.idtm = ssr.idtm
        ssw.probid = ssr.probid
        ssw.aid = ssr.aid
        ssw.knod = ssr.knod
        # table 1 record values
        ssw.np1 = ssr.orignp1  # ssr.np1
        ssw.nrss = ssr.nrss
        ssw.ncrd = ssr.ncrd
        ssw.njsw = ssr.njsw
        ssw.niss = ssr.niss
        ssw.table1extra = ssr.table1extra
        # table 2 record values
        ssw.niwr = ssr.niwr
        ssw.mipts = ssr.mipts
        ssw.kjaq = ssr.kjaq
        ssw.table2extra = ssr.table2extra
        # surface info record list
        ssw.surflist = ssr.surflist
        # summary table record values
        ssw.summary_table = ssr.summary_table
        ssw.summary_extra = ssr.summary_extra

        ssw.write_header()
        ssw.close()

        sswr = mcnp.SurfSrc(sswname, "rb")
        sswr.read_header()

        assert_equal(ssr.print_header(), sswr.print_header())

        ssr.close()
        sswr.close()

        os.system("rm -f " + sswname)


def test_read_tracklist():
    """We read in tracklists and compare with known values.
    We use a file with a single track for this test.
    """
    ssr = mcnp.SurfSrc(ssrname_onetrack, "rb")
    try:
    	ssr.read_header()
    except:
	raise SkipTest
    ssr.read_tracklist()

    # print "Length: " + str(len(ssr.tracklist))
    for trackData in ssr.tracklist:
        # Should only be one trackData in tracklist
        # trackData.record is skipped; contains the below components.
        # self.assertEqual(trackData.record  , 0)
        assert_equal(trackData.nps, 1)
        assert_almost_equal(trackData.bitarray, 8.000048e+06)
        assert_almost_equal(trackData.wgt, 0.99995639)
        assert_almost_equal(trackData.erg, 5.54203947)
        assert_almost_equal(trackData.tme, 0.17144023)
        assert_almost_equal(trackData.x, -8.05902e-02)
        assert_almost_equal(trackData.y, 3.122666098e+00)
        assert_almost_equal(trackData.z, 5.00000e+00)
        assert_almost_equal(trackData.u, -0.35133163)
        assert_almost_equal(trackData.v, 0.48465036)
        assert_almost_equal(trackData.cs, 0.80104937)
        assert_almost_equal(trackData.w, 0.80104937)
    return


def test_read_tracklist_into_different_surface():
    """We read in tracklists and compare with known values.
    We use a file with a single track for this test.
    """
    ssrname = "mcnp5_surfsrc.w"
    ssr1 = mcnp.SurfSrc(ssrname, "rb")
    try:
	ssr1.read_header()
    except:
	raise SkipTest
    ssr1.read_tracklist()

    ssr2 = mcnp.SurfSrc(ssrname_onetrack, "rb")
    ssr2.read_header()
    ssr2.read_tracklist()

    # Update ssr1 with ssr2's tracklist
    ssr1.update_tracklist(ssr2)

    for trackData in ssr1.tracklist:
        assert_equal(trackData.nps, 1)
        assert_almost_equal(trackData.bitarray, 8.000048e+06)
        assert_almost_equal(trackData.wgt, 0.99995639)
        assert_almost_equal(trackData.erg, 5.54203947)
        assert_almost_equal(trackData.tme, 0.17144023)
        assert_almost_equal(trackData.x, -8.05902e-02)
        assert_almost_equal(trackData.y, 3.122666098e+00)
        assert_almost_equal(trackData.z, 5.00000e+00)
        assert_almost_equal(trackData.u, -0.35133163)
        assert_almost_equal(trackData.v, 0.48465036)
        assert_almost_equal(trackData.cs, 0.80104937)
        assert_almost_equal(trackData.w, 0.80104937)
    return


def test_read_tracklist_into_different_surface_errors():
    """ 6 Exceptions that are handled by update_tracklist
    We iterate through each type of error and try match each exception
    We try to confirm each error caught by update_tracklist
    """
    ssrname = "mcnp5_surfsrc.w"
    ssr1 = mcnp.SurfSrc(ssrname, "rb")
    try:
	ssr1.read_header()
    except:
	raise SkipTest
    ssr1.read_tracklist()

    ssr2 = mcnp.SurfSrc(ssrname_onetrack, "rb")
    ssr2.read_header()
    ssr2.read_tracklist()

    # TypeError #1: Test with integer '1' in argument
    def wrong_type():
        ssr1.update_tracklist(1)

    assert_raises(TypeError, wrong_type)

    # AttributeError #2: If there is no header variables in surf_src argument
    ssrname = "mcnp5_surfsrc.w"
    ssr1 = mcnp.SurfSrc(ssrname, "rb")
    ssr1.read_header()

    ssr2 = mcnp.SurfSrc(ssrname_onetrack, "rb")

    def surf_src_arg_no_header():
        ssr1.update_tracklist(ssr2)

    assert_raises(AttributeError, surf_src_arg_no_header)

    # AttributeError #3: If there are no header variables in surf_src
    ssrname = "mcnp5_surfsrc.w"
    ssr1 = mcnp.SurfSrc(ssrname, "rb")

    ssr2 = mcnp.SurfSrc(ssrname_onetrack, "rb")
    ssr2.read_header()

    def surf_src_no_header():
        ssr1.update_tracklist(ssr2)

    assert_raises(AttributeError, surf_src_no_header)

    # AttributeError #4: If there is no tracklist in surf_src argument
    ssrname = "mcnp5_surfsrc.w"
    ssr1 = mcnp.SurfSrc(ssrname, "rb")
    ssr1.read_header()
    ssr1.read_tracklist()

    ssr2 = mcnp.SurfSrc(ssrname_onetrack, "rb")
    ssr2.read_header()

    def surf_src_arg_no_tracklist():
        ssr1.update_tracklist(ssr2)

    assert_raises(AttributeError, surf_src_arg_no_tracklist)

    # AttributeError #5: If there is no tracklist in surf_src
    ssrname = "mcnp5_surfsrc.w"
    ssr1 = mcnp.SurfSrc(ssrname, "rb")
    ssr1.read_header()

    ssr2 = mcnp.SurfSrc(ssrname_onetrack, "rb")
    ssr2.read_header()
    ssr2.read_tracklist()

    def surf_src_no_tracklist():
        ssr1.update_tracklist(ssr2)

    assert_raises(AttributeError, surf_src_no_tracklist)

    # ValueError #6: Update ssr1 with ssr1's tracklist
    ssrname = "mcnp5_surfsrc.w"
    ssr1 = mcnp.SurfSrc(ssrname, "rb")
    try:
    	ssr1.read_header()
    except:
	raise SkipTest

    ssr1.read_tracklist()

    def update_with_self():
        ssr1.update_tracklist(ssr1)

    assert_raises(ValueError, update_with_self)

    return


def test_print_header():
    """Check SurfSrc.print_header() against expected resulting string.
    We use a file with a single track for this test, but only use the
    header of this file.
    """
    ssr = mcnp.SurfSrc(ssrname_onetrack, "rb")
    try:
    	ssr.read_header()
    except:
	raise SkipTest
    # If comparison output needs to be updated, uncomment the below
    #  and do: nosetests test_mcnp.py --nocapture
    #print ssr.print_header()
    assert_equal(ssr.print_header(),
                 "Code: mcnp     (version: 5    ) [01232009]\n"
                 "Problem info: ( 07/05/12 17:50:19 )"
                 "  07/05/12 17:50:16 \n"
                 "c Test deck with H20 cube, point n source,"
                 " SSW of top surface interactions      \n"
                 "Showing dump #2\n"
                 "1 histories, 1 tracks, 11 record size, "
                 "1 surfaces, 1 histories\n"
                 "0 cells, source particle: 3, macrobody facet flag: 0\n"
                 "Surface [6]: facet -1, type [4]"
                 " with 1 parameters: ( [5.0])\n"
                 "Summary Table: [0, 0, 1, 1, 1, 1,"
                 " 0, 0, 0, 0, 0, 0, 0, 0, 0]")

    return


def test_print_tracklist():
    """Check SurfSrc.print_tracklist() against expected resulting string.
    We use a file with a single track for this test.
    """
    ssr = mcnp.SurfSrc(ssrname_onetrack, "rb")
    try:
        ssr.read_header()
    except struct.error:
        raise SkipTest
    ssr.read_tracklist()
    # If comparison output needs to be updated, uncomment the below
    #  and do: nosetests test_mcnp.py --nocapture
    try: 
	observed = ssr.print_tracklist()
    except struct.error:
        raise SkipTest
    assert_equal(observed,
                 'Track Data\n       nps   BITARRAY        WGT        ERG'
                 '        TME             X             Y             Z  '
                 '        U          V     COSINE  |       W\n         '
                 '1 8.00005e+06    0.99996      5.542    0.17144  '
                 '-8.05902e-02   3.12267e+00   5.00000e+00   '
                 '-0.35133    0.48465    0.80105  |    0.80105 \n')

    return

def _gen_xsdir():
    thisdir = os.path.dirname(__file__)
    xsdir_file = os.path.join(thisdir, "files_test_mcnp", "dummy_xsdir")
    return mcnp.Xsdir(xsdir_file)
    
def test_xsdir():
    xsdir = _gen_xsdir()

    #  test atomic mass ratio tables
    exp_awr = {'1000': '0.99931697', '3000': '6.88131188', '3003': '3.11111111', 
               '3004': '4.11111111', '3005': '5.111111111','3009': '9.11111111',
                '0001': '1.000000'}
    assert_equal(xsdir.awr, exp_awr)

    # test xs tables
    assert_equal(xsdir.tables[0].name, '1001.44c')
    assert_equal(xsdir.tables[0].awr, 1.111111)
    assert_equal(xsdir.tables[0].filename, 'many_xs/1001.555nc')
    assert_equal(xsdir.tables[0].access, '0')
    assert_equal(xsdir.tables[0].filetype, 1)
    assert_equal(xsdir.tables[0].address, 4)
    assert_equal(xsdir.tables[0].tablelength, 55555)
    assert_equal(xsdir.tables[0].recordlength, 0)
    assert_equal(xsdir.tables[0].entries, 0)
    assert_equal(xsdir.tables[0].temperature, 5.5555E+05)
    assert_false(xsdir.tables[0].ptable)
    assert_true(xsdir.tables[1].ptable)

def test_xsdir_find_table():
    xsdir = _gen_xsdir()
    table = xsdir.find_table('1001')
    assert_equal(table[0].name, '1001.44c')
    assert_equal(table[1].name, '1001.66c')

def test_xsdir_to_serpent():
    xsdir = _gen_xsdir()
    output = os.path.join(os.getcwd(), 'test_output')
    xsdir.to_xsdata(output)

    with open(output, 'r') as f:
        lines = f.readlines()

    exp = [("1001.44c 1001.44c 1 1001 0 1.111111 6.44688328094e+15 0"
            " many_xs/1001.555nc\n"),
           ("1001.66c 1001.66c 1 1001 0 1.111111 6.44688328094e+15 0"
            " such_data/1001.777nc\n")]

    assert_equal(lines, exp)
    os.remove(output)
    

def test_xsdir_nucs():
    xsdir = _gen_xsdir()
    assert_equal(xsdir.nucs(), set([10010000]))

def test_xsdirtable_to_serpent():
    xsdir = _gen_xsdir()
    line = xsdir.tables[0].to_serpent('.')
    exp_line = ("1001.44c 1001.44c 1 1001 0 1.111111 6.44688328094e+15 0"
                " ./many_xs/1001.555nc")
    assert_equal(line, exp_line)

def test_read_mcnp():

    expected_material = Material(nucvec={922350000: 0.04, 922380000: 0.96},
                                 mass=-1.0,
                                 density=19.1,
                                 metadata={"comments": (
                                     " first line of comments second line of "
                                     "comments third line of comments forth "
                                     "line of comments"),
                                     "mat_number": "1",
                                     "name": " leu",
                                     "source": " Some http://URL.com",
                                     "table_ids": {'922350': "15c"}})
    expected_material.mass = -1.0  # to avoid reassignment to +1.0

    expected_multimaterial = MultiMaterial({
        Material(
            {10000000: 0.11189838783149784, 80000000: 0.8881016121685023},
            -1.0, 0.9, 3,
            {"comments":
                (" Here are comments the comments "
                    "continue here are more even more"),
                "mat_number": "2",
                "name": " water",
                "source": " internet",
                "table_ids": {'10000': "05c"}}): 1,
        Material(
            {10000000: 0.11189838783149784, 80000000: 0.8881016121685023},
            -1.0,
            1.0021552889223864, 3,
            {"comments":
                (" Here are comments the comments "
                    "continue here are more even more"),
                "mat_number": "2",
                "name": " water",
                "source": " internet",
                "table_ids": {'10000': "05c"}}): 1})

    read_materials = read_mcnp_inp('mcnp_inp.txt')
    assert_equal(expected_material, read_materials[0])
    assert_equal(
        list(expected_multimaterial._mats.keys())[0].comp,
        list(read_materials[1]._mats.keys())[0].comp)
    assert_equal(
        list(expected_multimaterial._mats.keys())[0].mass,
        list(read_materials[1]._mats.keys())[0].mass)
    assert_equal(
        list(expected_multimaterial._mats.keys())[0].density,
        list(read_materials[1]._mats.keys())[0].density)
    assert_equal(
        list(expected_multimaterial._mats.keys())[0].atoms_per_molecule,
        list(read_materials[1]._mats.keys())[0].atoms_per_molecule)
    assert_equal(
        list(expected_multimaterial._mats.keys())[0].metadata,
        list(read_materials[1]._mats.keys())[0].metadata)
    assert_equal(
        list(expected_multimaterial._mats.keys())[1].comp,
        list(read_materials[1]._mats.keys())[1].comp)
    assert_equal(
        list(expected_multimaterial._mats.keys())[1].mass,
        list(read_materials[1]._mats.keys())[1].mass)
    assert_equal(
        list(expected_multimaterial._mats.keys())[1].density,
        list(read_materials[1]._mats.keys())[1].density)
    assert_equal(
        list(expected_multimaterial._mats.keys())[1].atoms_per_molecule,
        list(read_materials[1]._mats.keys())[1].atoms_per_molecule)
    assert_equal(
        list(expected_multimaterial._mats.keys())[1].metadata,
        list(read_materials[1]._mats.keys())[1].metadata)


# Test PtracReader class
def test_read_headers():
    p = mcnp.PtracReader("mcnp_ptrac_i4_little.ptrac")
    assert_equal(
        p.problem_title,
        "Generate a well-defined PTRAC file for PyNE test cases")
    del p

    # 8-byte ints, little endian
    p = mcnp.PtracReader("mcnp_ptrac_i8_little.ptrac")
    assert_equal(
        p.problem_title,
        "Generate a well-defined PTRAC file for PyNE test cases")
    del p


def test_determine_format():
    # 4-byte ints, little endian
    p = mcnp.PtracReader("mcnp_ptrac_i4_little.ptrac")
    assert_equal(p.endianness, "<")
    del p

    # 8-byte ints, little endian
    p = mcnp.PtracReader("mcnp_ptrac_i8_little.ptrac")
    assert_equal(p.endianness, "<")
    del p


def test_read_events():
    p = mcnp.PtracReader("mcnp_ptrac_i4_little.ptrac")

    evt = {}

    p.read_nps_line()
    assert_equal(p.next_event, 1000)

    p.read_event_line(evt)
    assert_equal(evt["xxx"], 0.0)
    assert_equal(evt["yyy"], 0.0)
    assert_equal(evt["zzz"], 0.0)
    del p
    del evt


def test_write_to_hdf5():
    test_files = ["mcnp_ptrac_i4_little.ptrac",
                  "mcnp_ptrac_i8_little.ptrac"]

    for test_file in test_files:
        p = mcnp.PtracReader(test_file)
        h5file = tables.openFile("mcnp_ptrac_hdf5_file.h5", "w")
        tab = h5file.createTable("/", "t", mcnp.PtracEvent, "test")
        p.write_to_hdf5_table(tab)
        tab.flush()
        h5file.close()
        del h5file
        del tab
        del p

        # now check if the data was correctly written.
        # there should be 5 events of type 1000 (src)
        h5file = tables.openFile("mcnp_ptrac_hdf5_file.h5")
        tab = h5file.getNode("/t")
        selected = [1 for x in tab.iterrows() if x["event_type"] == 1000]
        assert_equal(len(selected), 5)
        h5file.close()
        del tab
        del h5file

        # clean up
        if os.path.exists("mcnp_ptrac_hdf5_file.h5"):
            os.unlink("mcnp_ptrac_hdf5_file.h5")


# Test Wwinp class. All three function are tested at once because their inputs
# and ouputs are easily strung together.
def test_wwinp_n():
    if not HAVE_PYTAPS:
        raise SkipTest

    thisdir = os.path.dirname(__file__)
    wwinp_file = os.path.join(thisdir, 'mcnp_wwinp_wwinp_n.txt')
    expected_h5m = os.path.join(thisdir, 'mcnp_wwinp_mesh_n.h5m')
    expected_sm = Mesh(mesh_file=expected_h5m, structured=True)
    output = os.path.join(os.getcwd(), 'test_wwinp')

    # Read in the wwinp file to an object and check resulting attributes.
    ww1 = mcnp.Wwinp()
    ww1.read_wwinp(wwinp_file)
    assert_equal(ww1.ni, 1)
    assert_equal(ww1.nr, 10)
    assert_equal(ww1.ne,  [7])
    assert_equal(ww1.nf, [15, 8, 6])
    assert_equal(ww1.origin, [-100, -100, -100])
    assert_equal(ww1.nc, [5, 3, 1])
    assert_equal(ww1.nwg, 1)
    assert_equal(ww1.cm, [[-99, -97,  97, 99, 100],  [-50, 60, 100], [100]])
    assert_equal(ww1.fm, [[1, 1, 11, 1, 1], [1, 3, 4], [6]])
    assert_array_equal(
        ww1.e,
        [[0.1, 0.14678, 0.21544, 0.31623, 0.46416, 0.68129, 1.0000]])
    assert_equal(
        ww1.bounds,
        [[-100.0, -99.0, -97.0, -79.36363636363636,
            -61.727272727272727, -44.090909090909093,
            -26.454545454545453, -8.818181818181813,
            8.818181818181813, 26.454545454545453,
            44.090909090909093, 61.72727272727272,
            79.363636363636374, 97.0, 99.0, 100.0],
         [-100.0, -50.0, -13.333333333333336,
          23.333333333333329, 60.0, 70.0, 80.0, 90.0, 100.0],
         [-100.0, -66.666666666666657, -33.333333333333329,
          0.0, 33.333333333333343, 66.666666666666657, 100.0]])

    expected_ves = list(expected_sm.structured_iterate_hex("zyx"))
    written_ves = list(expected_sm.structured_iterate_hex("zyx"))
    for expected_ve, written_ve in zip(expected_ves, written_ves):
        expected = expected_sm.mesh.getTagHandle("ww_n")[expected_ve]
        written = ww1.mesh.getTagHandle("ww_n")[written_ve]
        assert_array_equal(written, expected)

    # Create an new object based off of only the mesh attribute of the first
    # object and check resutling attributes.
    ww2 = mcnp.Wwinp()
    ww2.read_mesh(ww1.mesh)
    assert_equal(ww2.ni, 1)
    assert_equal(ww2.nr, 10)
    assert_equal(ww2.ne,  [7])
    assert_equal(ww2.nf, [15, 8, 6])
    assert_equal(ww2.origin, [-100, -100, -100])
    assert_equal(ww2.nc, [5, 3, 1])
    assert_equal(ww2.nwg, 1)
    assert_equal(ww2.cm, [[-99, -97,  97, 99, 100],  [-50, 60, 100], [100]])
    assert_equal(ww2.fm, [[1, 1, 11, 1, 1], [1, 3, 4], [6]])
    assert_array_equal(
        ww2.e,
        [[0.1, 0.14678, 0.21544, 0.31623, 0.46416, 0.68129, 1.0000]])
    assert_equal(
        ww2.bounds,
        [[-100.0, -99.0, -97.0, -79.36363636363636,
            -61.727272727272727, -44.090909090909093,
            -26.454545454545453, -8.818181818181813,
            8.818181818181813, 26.454545454545453,
            44.090909090909093, 61.72727272727272,
            79.363636363636374, 97.0, 99.0, 100.0],
         [-100.0, -50.0, -13.333333333333336,
          23.333333333333329, 60.0, 70.0, 80.0, 90.0, 100.0],
         [-100.0, -66.666666666666657, -33.333333333333329,
          0.0, 33.333333333333343, 66.666666666666657, 100.0]])

    expected_ves = list(expected_sm.structured_iterate_hex("zyx"))
    written_ves = list(expected_sm.structured_iterate_hex("zyx"))
    for expected_ve, written_ve in zip(expected_ves, written_ves):
        expected = expected_sm.mesh.getTagHandle("ww_n")[expected_ve]
        written = ww2.mesh.getTagHandle("ww_n")[written_ve]
        assert_array_equal(written, expected)

    # write a new wwinp file and verify that is same wwinp file used as an
    # input to this test
    ww2.write_wwinp(output)
    expected_output = wwinp_file

    with open(output) as f:
        written = f.readlines()

    with open(expected_output) as f:
        expected = f.readlines()

    # check to make sure file are the same except for the data/time info
    # on line 1
    assert_equal(written[0].split()[:-2], expected[0].split()[:-2])
    assert_equal(len(written), len(expected))
    for i in range(1, len(expected)):
        for j in range(0, len(expected[i].split())):
            assert_equal(
                float(written[i].split()[j]),
                float(expected[i].split()[j]))

    os.remove(output)


def test_wwinp_p():
    if not HAVE_PYTAPS:
        raise SkipTest

    thisdir = os.path.dirname(__file__)
    wwinp_file = os.path.join(thisdir, 'mcnp_wwinp_wwinp_p.txt')
    expected_h5m = os.path.join(thisdir, 'mcnp_wwinp_mesh_p.h5m')
    expected_sm = Mesh(mesh_file=expected_h5m, structured=True)
    output = os.path.join(os.getcwd(), 'test_wwinp')

    # Read in the wwinp file to an object and check resulting attributes.
    ww1 = mcnp.Wwinp()
    ww1.read_wwinp(wwinp_file)
    assert_equal(ww1.ni, 2)
    assert_equal(ww1.nr, 10)
    assert_equal(ww1.ne,  [0, 7])
    assert_equal(ww1.nf, [1, 8, 6])
    assert_equal(ww1.origin, [-100, -100, -100])
    assert_equal(ww1.nc, [1, 3, 1])
    assert_equal(ww1.nwg, 1)
    assert_equal(ww1.cm, [[100],  [-50, 60, 100], [100]])
    assert_equal(ww1.fm, [[1], [1, 3, 4], [6]])
    assert_equal(ww1.e[0], [])
    assert_array_equal(
        ww1.e[1], [0.1, 0.14678, 0.21544, 0.31623, 0.46416, 0.68129, 1.0000])
    assert_equal(
        ww1.bounds,
        [[-100.0, 100],
         [-100.0, -50.0, -13.333333333333336,
          23.333333333333329, 60.0, 70.0, 80.0, 90.0, 100.0],
         [-100.0, -66.666666666666657, -33.333333333333329,
          0.0, 33.333333333333343, 66.666666666666657, 100.0]])

    expected_ves = list(expected_sm.structured_iterate_hex("zyx"))
    written_ves = list(expected_sm.structured_iterate_hex("zyx"))
    for expected_ve, written_ve in zip(expected_ves, written_ves):
        expected = expected_sm.mesh.getTagHandle("ww_p")[expected_ve]
        written = ww1.mesh.getTagHandle("ww_p")[written_ve]
        assert_array_equal(written, expected)

    # Create an new object based off of only the mesh attribute of the first
    # object and check resutling attributes.
    ww2 = mcnp.Wwinp()
    ww2.read_mesh(ww1.mesh)
    assert_equal(ww2.ni, 2)
    assert_equal(ww2.nr, 10)
    assert_equal(ww2.ne,  [0, 7])
    assert_equal(ww2.nf, [1, 8, 6])
    assert_equal(ww2.origin, [-100, -100, -100])
    assert_equal(ww2.nc, [1, 3, 1])
    assert_equal(ww2.nwg, 1)
    assert_equal(ww2.cm, [[100],  [-50, 60, 100], [100]])
    assert_equal(ww2.fm, [[1], [1, 3, 4], [6]])
    assert_equal(ww2.e[0], [])
    assert_array_equal(
        ww2.e[1], [0.1, 0.14678, 0.21544, 0.31623, 0.46416, 0.68129, 1.0000])
    assert_equal(
        ww2.bounds,
        [[-100.0, 100],
         [-100.0, -50.0, -13.333333333333336,
          23.333333333333329, 60.0, 70.0, 80.0, 90.0, 100.0],
         [-100.0, -66.666666666666657, -33.333333333333329,
          0.0, 33.333333333333343, 66.666666666666657, 100.0]])

    expected_ves = list(expected_sm.structured_iterate_hex("zyx"))
    written_ves = list(expected_sm.structured_iterate_hex("zyx"))
    for expected_ve, written_ve in zip(expected_ves, written_ves):
        expected = expected_sm.mesh.getTagHandle("ww_p")[expected_ve]
        written = ww2.mesh.getTagHandle("ww_p")[written_ve]
        assert_array_equal(written, expected)

    # write a new wwinp file and verify that is same wwinp file used as an
    # input to this test
    ww2.write_wwinp(output)
    expected_output = wwinp_file

    with open(output) as f:
        written = f.readlines()

    with open(expected_output) as f:
        expected = f.readlines()

    # check to make sure file are the same except for the data/time info
    # on line 1
    assert_equal(written[0].split()[:-2], expected[0].split()[:-2])
    assert_equal(len(written), len(expected))
    for i in range(1, len(expected)):
        for j in range(0, len(expected[i].split())):
            assert_equal(
                float(written[i].split()[j]), float(expected[i].split()[j]))

    os.remove(output)


def test_wwinp_np():
    if not HAVE_PYTAPS:
        raise SkipTest

    thisdir = os.path.dirname(__file__)
    wwinp_file = os.path.join(thisdir, 'mcnp_wwinp_wwinp_np.txt')
    expected_h5m = os.path.join(thisdir, 'mcnp_wwinp_mesh_np.h5m')
    expected_sm = Mesh(mesh_file=expected_h5m, structured=True)
    output = os.path.join(os.getcwd(), 'test_wwinp')

    # Read in the wwinp file to an object and check resulting attributes.
    ww1 = mcnp.Wwinp()
    ww1.read_wwinp(wwinp_file)
    assert_equal(ww1.ni, 2)
    assert_equal(ww1.nr, 10)
    assert_equal(ww1.ne,  [7, 1])
    assert_equal(ww1.nf, [1, 8, 6])
    assert_equal(ww1.origin, [-100, -100, -100])
    assert_equal(ww1.nc, [1, 3, 1])
    assert_equal(ww1.nwg, 1)
    assert_equal(ww1.cm, [[100],  [-50, 60, 100], [100]])
    assert_equal(ww1.fm, [[1], [1, 3, 4], [6]])
    assert_equal(
        ww1.e[0], [0.1, 0.14678, 0.21544, 0.31623, 0.46416, 0.68129, 1.0000])
    assert_array_equal(ww1.e[1], [100])
    assert_equal(
        ww1.bounds,
        [[-100.0, 100],
         [-100.0, -50.0, -13.333333333333336,
          23.333333333333329, 60.0, 70.0, 80.0, 90.0, 100.0],
         [-100.0, -66.666666666666657, -33.333333333333329,
          0.0, 33.333333333333343, 66.666666666666657, 100.0]])

    expected_ves = list(expected_sm.structured_iterate_hex("zyx"))
    written_ves = list(expected_sm.structured_iterate_hex("zyx"))
    for expected_ve, written_ve in zip(expected_ves, written_ves):
        expected = expected_sm.mesh.getTagHandle("ww_n")[expected_ve]
        written = ww1.mesh.getTagHandle("ww_n")[written_ve]
        assert_array_equal(written, expected)

    expected_ves = list(expected_sm.structured_iterate_hex("zyx"))
    written_ves = list(expected_sm.structured_iterate_hex("zyx"))
    for expected_ve, written_ve in zip(expected_ves, written_ves):
        expected = expected_sm.mesh.getTagHandle("ww_p")[expected_ve]
        written = ww1.mesh.getTagHandle("ww_p")[written_ve]
        assert_array_equal(written, expected)

    # Create an new object based off of only the mesh attribute of the first
    # object and check resutling attributes.
    ww2 = mcnp.Wwinp()
    ww2.read_mesh(ww1.mesh)
    assert_equal(ww2.ni, 2)
    assert_equal(ww2.nr, 10)
    assert_equal(ww2.ne,  [7, 1])
    assert_equal(ww2.nf, [1, 8, 6])
    assert_equal(ww2.origin, [-100, -100, -100])
    assert_equal(ww2.nc, [1, 3, 1])
    assert_equal(ww2.nwg, 1)
    assert_equal(ww2.cm, [[100],  [-50, 60, 100], [100]])
    assert_equal(ww2.fm, [[1], [1, 3, 4], [6]])
    assert_array_equal(
        ww2.e[0], [0.1, 0.14678, 0.21544, 0.31623, 0.46416, 0.68129, 1.0000])
    assert_array_equal(ww2.e[1], [100])
    assert_equal(
        ww2.bounds,
        [[-100.0, 100],
         [-100.0, -50.0, -13.333333333333336,
          23.333333333333329, 60.0, 70.0, 80.0, 90.0, 100.0],
         [-100.0, -66.666666666666657, -33.333333333333329,
          0.0, 33.333333333333343, 66.666666666666657, 100.0]])

    expected_ves = list(expected_sm.structured_iterate_hex("zyx"))
    written_ves = list(expected_sm.structured_iterate_hex("zyx"))
    for expected_ve, written_ve in zip(expected_ves, written_ves):
        expected = expected_sm.mesh.getTagHandle("ww_n")[expected_ve]
        written = ww2.mesh.getTagHandle("ww_n")[written_ve]
        assert_array_equal(written, expected)

    expected_ves = list(expected_sm.structured_iterate_hex("zyx"))
    written_ves = list(expected_sm.structured_iterate_hex("zyx"))
    for expected_ve, written_ve in zip(expected_ves, written_ves):
        expected = expected_sm.mesh.getTagHandle("ww_p")[expected_ve]
        written = ww2.mesh.getTagHandle("ww_p")[written_ve]
        assert_array_equal(written, expected)

    # write a new wwinp file and verify that is same wwinp file used as an
    # input to this test
    ww2.write_wwinp(output)
    expected_output = wwinp_file

    with open(output) as f:
        written = f.readlines()

    with open(expected_output) as f:
        expected = f.readlines()

    # check to make sure file are the same except for the data/time info
    # on line 1
    assert_equal(written[0].split()[:-2], expected[0].split()[:-2])
    assert_equal(len(written), len(expected))
    for i in range(1, len(expected)):
        for j in range(0, len(expected[i].split())):
            assert_equal(
                float(written[i].split()[j]), float(expected[i].split()[j]))

    os.remove(output)


# Test Meshtal and Meshtally classes
def test_single_meshtally_meshtal():
    """Test a meshtal file containing a single mesh tally.
    """

    if not HAVE_PYTAPS:
        raise SkipTest

    thisdir = os.path.dirname(__file__)
    meshtal_file = os.path.join(thisdir, "mcnp_meshtal_single_meshtal.txt")
    expected_h5m = os.path.join(thisdir, "mcnp_meshtal_single_mesh.h5m")
    expected_sm = Mesh(mesh_file=expected_h5m, structured=True)

    tags = {4: ["n_result", "n_rel_error", 
                "n_total_result", "n_total_rel_error"]}

    meshtal_object = mcnp.Meshtal(meshtal_file, tags, mesh_mats=True)
    assert_not_equal(meshtal_object.tally[4].mats, None)

    # test Meshtal attributes
    assert_equal(meshtal_object.version, '5.mpi')

    assert_equal(meshtal_object.ld, "09282010")

    assert_equal(meshtal_object.title,
                 "Input file to general test meshtal file")

    assert_equal(meshtal_object.histories, 100000)

    # test MeshTally attributes
    assert_equal(meshtal_object.tally[4].tally_number, 4)
    assert_equal(meshtal_object.tally[4].particle, "neutron")
    assert_equal(meshtal_object.tally[4].dose_response, True)
    assert_equal(
        meshtal_object.tally[4].x_bounds,
        [-200.00, -66.67, 66.67, 200.00])
    assert_equal(
        meshtal_object.tally[4].y_bounds,
        [-200.00, -120.00, -40.00, 40.00, 120.00, 200.00])
    assert_equal(
        meshtal_object.tally[4].z_bounds,
        [-200.00, -50.00, 100.00, 200.00])
    assert_equal(
        meshtal_object.tally[4].e_bounds,
        [0.00E+00, 1.00E-01, 2.00E-01, 1.00E+00])

    # test vector tags
    for v_e, expected_v_e in zip(
            meshtal_object.tally[4].structured_iterate_hex("xyz"),
            expected_sm.structured_iterate_hex("xyz")):
        written = meshtal_object.tally[4].mesh.getTagHandle("n_result")[v_e]
        expected = expected_sm.mesh.getTagHandle("n_result")[expected_v_e]
        assert_array_equal(written, expected)
    for v_e, expected_v_e in zip(
            meshtal_object.tally[4].structured_iterate_hex("xyz"),
            expected_sm.structured_iterate_hex("xyz")):
        written = meshtal_object.tally[4].mesh.getTagHandle("n_rel_error")[v_e]
        expected = expected_sm.mesh.getTagHandle("n_rel_error")[expected_v_e]
        assert_array_equal(written, expected)

    # test total tag
    for v_e, expected_v_e in zip(
            meshtal_object.tally[4].structured_iterate_hex("xyz"),
            expected_sm.structured_iterate_hex("xyz")):
        written = meshtal_object.tally[4].mesh.getTagHandle("n_total_result")[v_e]
        expected = expected_sm.mesh.getTagHandle("n_total_result")[expected_v_e]
        assert_equal(written, expected)
    for v_e, expected_v_e in zip(
            meshtal_object.tally[4].structured_iterate_hex("xyz"),
            expected_sm.structured_iterate_hex("xyz")):
        written = meshtal_object.tally[4].mesh.getTagHandle("n_total_rel_error")[v_e]
        expected = expected_sm.mesh.getTagHandle("n_total_rel_error")[expected_v_e]
        assert_equal(written, expected)


def test_multiple_meshtally_meshtal():
    """Test a meshtal file containing 4 mesh tallies including neutron and
    photon, single energy group and multiple energy group.
    """

    if not HAVE_PYTAPS:
        raise SkipTest

    thisdir = os.path.dirname(__file__)
    meshtal_file = os.path.join(thisdir, "mcnp_meshtal_multiple_meshtal.txt")

    expected_h5m_4 = os.path.join(thisdir, "mcnp_meshtal_tally_4.h5m")
    expected_sm_4 = Mesh(mesh_file=expected_h5m_4, structured=True)

    expected_h5m_14 = os.path.join(thisdir, "mcnp_meshtal_tally_14.h5m")
    expected_sm_14 = Mesh(mesh_file=expected_h5m_14, structured=True)

    expected_h5m_24 = os.path.join(thisdir, "mcnp_meshtal_tally_24.h5m")
    expected_sm_24 = Mesh(mesh_file=expected_h5m_24, structured=True)

    expected_h5m_34 = os.path.join(thisdir, "mcnp_meshtal_tally_34.h5m")
    expected_sm_34 = Mesh(mesh_file=expected_h5m_34, structured=True)

    tags = {4: ["n_result", "n_rel_error",
                 "n_total_result", "n_total_rel_error"],
            14: ["n_result", "n_rel_error",
                 "n_total_result", "n_total_rel_error"],
            24:["p_result", "p_rel_error", 
                "p_total_result", "p_total_rel_error"],
            34:["p_result", "p_rel_error",
                "p_total_result", "p_total_rel_error"]}
    meshtal_object = mcnp.Meshtal(meshtal_file, tags)
    assert_equal(meshtal_object.version, '5')
    assert_equal(meshtal_object.tally[4].mats, None)

    # test meshtally 4
    for v_e, expected_v_e in zip(
            meshtal_object.tally[4].structured_iterate_hex("xyz"),
            expected_sm_4.structured_iterate_hex("xyz")):
        written = meshtal_object.tally[4].mesh.getTagHandle("n_result")[v_e]
        expected = expected_sm_4.mesh.getTagHandle("n_result")[expected_v_e]
        assert_array_equal(written, expected)

    for v_e, expected_v_e in zip(
            meshtal_object.tally[4].structured_iterate_hex("xyz"),
            expected_sm_4.structured_iterate_hex("xyz")):
        written = meshtal_object.tally[4].mesh.getTagHandle("n_rel_error")[v_e]
        expected = expected_sm_4.mesh.getTagHandle("n_rel_error")[expected_v_e]
        assert_array_equal(written, expected)

    for v_e, expected_v_e in zip(
            meshtal_object.tally[4].structured_iterate_hex("xyz"),
            expected_sm_4.structured_iterate_hex("xyz")):
        written = meshtal_object.tally[4].mesh.getTagHandle("n_total_result")[v_e]
        expected = expected_sm_4.mesh.getTagHandle("n_total_result")[expected_v_e]
        assert_equal(written, expected)

    for v_e, expected_v_e in zip(
            meshtal_object.tally[4].structured_iterate_hex("xyz"),
            expected_sm_4.structured_iterate_hex("xyz")):
        written = meshtal_object.tally[4].mesh.getTagHandle("n_total_rel_error")[v_e]
        expected = expected_sm_4.mesh.getTagHandle("n_total_rel_error")[expected_v_e]
        assert_equal(written, expected)

    # test meshtally 14
    for v_e, expected_v_e in zip(
            meshtal_object.tally[14].structured_iterate_hex("xyz"),
            expected_sm_14.structured_iterate_hex("xyz")):
        written = meshtal_object.tally[14].mesh.getTagHandle("n_result")[v_e]
        expected = expected_sm_14.mesh.getTagHandle("n_result")[expected_v_e]
        assert_array_equal(written, expected)

    for v_e, expected_v_e in zip(
            meshtal_object.tally[14].structured_iterate_hex("xyz"),
            expected_sm_14.structured_iterate_hex("xyz")):
        written = meshtal_object.tally[14].mesh.getTagHandle("n_rel_error")[v_e]
        expected = expected_sm_14.mesh.getTagHandle("n_rel_error")[expected_v_e]
        assert_array_equal(written, expected)

    # test meshtally 24
    for v_e, expected_v_e in zip(
            meshtal_object.tally[24].structured_iterate_hex("xyz"),
            expected_sm_24.structured_iterate_hex("xyz")):
        written = meshtal_object.tally[24].mesh.getTagHandle("p_result")[v_e]
        expected = expected_sm_24.mesh.getTagHandle("p_result")[expected_v_e]
        assert_array_equal(written, expected)

    for v_e, expected_v_e in zip(
            meshtal_object.tally[24].structured_iterate_hex("xyz"),
            expected_sm_24.structured_iterate_hex("xyz")):
        written = meshtal_object.tally[24].mesh.getTagHandle("p_rel_error")[v_e]
        expected = expected_sm_24.mesh.getTagHandle("p_rel_error")[expected_v_e]
        assert_array_equal(written, expected)

    for v_e, expected_v_e in zip(
            meshtal_object.tally[24].structured_iterate_hex("xyz"),
            expected_sm_24.structured_iterate_hex("xyz")):
        written = meshtal_object.tally[24].mesh.getTagHandle("p_total_result")[v_e]
        expected = expected_sm_24.mesh.getTagHandle("p_total_result")[expected_v_e]
        assert_equal(written, expected)

    for v_e, expected_v_e in zip(
            meshtal_object.tally[24].structured_iterate_hex("xyz"),
            expected_sm_24.structured_iterate_hex("xyz")):
        written = meshtal_object.tally[24].mesh.getTagHandle("p_total_rel_error")[v_e]
        expected = expected_sm_24.mesh.getTagHandle("p_total_rel_error")[expected_v_e]
        assert_equal(written, expected)

    # test meshtally 34
    for v_e, expected_v_e in zip(
            meshtal_object.tally[34].structured_iterate_hex("xyz"),
            expected_sm_34.structured_iterate_hex("xyz")):
        written = meshtal_object.tally[34].mesh.getTagHandle("p_result")[v_e]
        expected = expected_sm_34.mesh.getTagHandle("p_result")[expected_v_e]
        assert_array_equal(written, expected)

    for v_e, expected_v_e in zip(
            meshtal_object.tally[34].structured_iterate_hex("xyz"),
            expected_sm_34.structured_iterate_hex("xyz")):
        written = meshtal_object.tally[34].mesh.getTagHandle("p_rel_error")[v_e]
        expected = expected_sm_34.mesh.getTagHandle("p_rel_error")[expected_v_e]
        assert_array_equal(written, expected)

def test_mesh_to_geom():

    if not HAVE_PYTAPS:
        raise SkipTest

    mats = {
        0: Material({'H1': 1.0, 'K39': 1.0}, density=42.0),
        1: Material({'H1': 0.1, 'O16': 1.0}, density=43.0),
        2: Material({'He4': 42.0}, density=44.0),
        3: Material({'Tm171': 171.0}, density=45.0),
        4: Material({'C12': 1.0}, density=47.0),
        5: Material({'1002': 1.0}, density=5.0),
        }

    m = Mesh(structured_coords=[[0, 1, 2, 3], [0, 1, 2], [0, 1]], mats=mats, 
             structured=True)
    
    geom = mcnp.mesh_to_geom(m)

    exp_geom = (
    "Generated from PyNE Mesh\n"
    "1 1 42.0 1 -2 5 -6 8 -9\n"
    "2 2 43.0 1 -2 6 -7 8 -9\n"
    "3 3 44.0 2 -3 5 -6 8 -9\n"
    "4 4 45.0 2 -3 6 -7 8 -9\n"
    "5 5 47.0 3 -4 5 -6 8 -9\n"
    "6 6 5.0 3 -4 6 -7 8 -9\n"
    "7 0 -1:4:-5:7:-8:9\n"
    "\n"
    "1 px 0.0\n"
    "2 px 1.0\n"
    "3 px 2.0\n"
    "4 px 3.0\n"
    "5 py 0.0\n"
    "6 py 1.0\n"
    "7 py 2.0\n"
    "8 pz 0.0\n"
    "9 pz 1.0\n"
    "\n"
    "C density = 42.0\n"
    "m1\n"
    "     1001 -5.0000E-01\n"
    "     19039 -5.0000E-01\n"
    "C density = 43.0\n"
    "m2\n"
    "     1001 -9.0909E-02\n"
    "     8016 -9.0909E-01\n"
    "C density = 44.0\n"
    "m3\n"
    "     2004 -1.0000E+00\n"
    "C density = 45.0\n"
    "m4\n"
    "     69171 -1.0000E+00\n"
    "C density = 47.0\n"
    "m5\n"
    "     6012 -1.0000E+00\n"
    "C density = 5.0\n"
    "m6\n"
    "     1002 -1.0000E+00\n")

    assert_equal(geom, exp_geom)<|MERGE_RESOLUTION|>--- conflicted
+++ resolved
@@ -7,13 +7,9 @@
 
 import nose.tools
 from nose.tools import assert_almost_equal, assert_equal, assert_true, \
-<<<<<<< HEAD
-                       assert_false, assert_raises, assert_not_equal
-=======
                        assert_false, assert_raises
 from nose.plugins.skip import SkipTest
 
->>>>>>> 90be3748
 import tables
 
 from pyne.utils import VnVWarning
