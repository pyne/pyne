--- conflicted
+++ resolved
@@ -50,7 +50,6 @@
                           'ensdf_processing/gabs/ref_gabs_80Br.new', exceptions_dataset)
     cleanup_tmp()
 
-<<<<<<< HEAD
 def test_gtol():
     create_tmp()
     input_dict = {}
@@ -107,7 +106,8 @@
     output_dict = ensdf_processing.seqhst(input_dict)
     ref_sequence = 'ensdf_processing/seqhst/ref_iccseq.dat'
     d_report = file_comp(input_dict['sequential_output_file'], ref_sequence, [])
-=======
+    cleanup_tmp()
+
 def test_logft():
     create_tmp()
     input_dict = {}
@@ -142,7 +142,6 @@
     ref_output = 'ensdf_processing/ruler/ref_ruler.rpt'
     exceptions = [[1, '         INPUT FILE:'], [1, 'RULER Version 3.2d [20-Jan-2009]']]
     d_report = file_comp(input_dict['output_report_file'], ref_output, exceptions)
->>>>>>> dc4ebf75
     cleanup_tmp()
 
 def create_tmp():
@@ -202,14 +201,11 @@
 if __name__ == "__main__":
     alphad = test_alphad()
     gabs = test_gabs()
-<<<<<<< HEAD
     delta = test_delta()
     gtol = test_gtol()
     hsicc = test_hsicc()
     hsmrg = test_hsmrg()
     seqhst = test_seqhst()
-=======
     logft = test_logft()
     radd = test_radd()
-    ruler = test_ruler()
->>>>>>> dc4ebf75
+    ruler = test_ruler()