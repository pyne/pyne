--- conflicted
+++ resolved
@@ -68,12 +68,7 @@
     tot_fluxes = [1.74147E-06, 1.61484E-06, 1.50290E-06, 1.56677E-06] 
     tot_errs = [6.01522E-02, 6.13336E-02, 6.19920E-02, 5.98742E-02]
 
-<<<<<<< HEAD
-    #m = Mesh(structured=True, mesh_file=output_mesh, mats=output_mesh)
-    m = Mesh(structured=True, mesh_file=output_mesh)
-=======
     m = Mesh(structured=True, mesh=output_mesh, mats=output_mesh)
->>>>>>> a94f01ef
     for i, mat, _ in m:
         #assert_almost_equal(mat.density, 1.962963E+00)
         #assert_equal(len(mat.comp), 3)
@@ -168,12 +163,7 @@
     tot_fluxes = [1.74147E-06, 1.61484E-06, 1.50290E-06, 1.56677E-06] 
     tot_errs = [6.01522E-02, 6.13336E-02, 6.19920E-02, 5.98742E-02]
 
-<<<<<<< HEAD
-    #m = Mesh(structured=True, mesh_file=output_mesh, mats=output_mesh)
-    m = Mesh(structured=True, mesh_file=output_mesh, mats=None)
-=======
     m = Mesh(structured=True, mesh=output_mesh, mats=output_mesh)
->>>>>>> a94f01ef
     for i, mat, _ in m:
         #assert_almost_equal(mat.density, 2.0)
         #assert_equal(len(mat.comp), 2)
