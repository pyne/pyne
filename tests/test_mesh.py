--- conflicted
+++ resolved
@@ -344,19 +344,12 @@
     def test_mutliply_vector_by_scalar(self):
         self.arithmetic_mesh_vector_setup()
         scalar = 12.0
-<<<<<<< HEAD
         self.mesh_1_vector.get_all_tags #doesn't have testing listed
         self.mesh_1_vector.testing #throws exception
         #test_vector_tag = self.mesh_1_vector.mesh.tag_get_handle(self.vector_tag_name)
         #test_data = self.mesh_1_vector.mesh.tag_get_data(test_vector_tag, self.volumes1)
         exp_res = [[12.0, 24.0], [18.0, 30.0], [-12.0, -18.0], [-24.0, -30.0]]
-        obs_res = scalar*self.mesh_1_vector.testing
-=======
-        self.mesh_1_vector.multiply_vector_tag_by_scalar(self.vector_tag_name, scalar)
-        test_vector_tag = self.mesh_1_vector.mesh.tag_get_handle(self.vector_tag_name)
-        obs_res = self.mesh_1_vector.mesh.tag_get_data(test_vector_tag, self.volumes1)
-        exp_res = [[12.0, 24.0], [18.0, 30.0], [-12.0, -18.0], [-24.0, -30.0]]
->>>>>>> f4a1f885
+        #obs_res = scalar*self.mesh_1_vector.testing 
         assert_array_almost_equal(exp_res, obs_res)
     
     def test_multiply_vector_tag_by_scalar_tag(self):
