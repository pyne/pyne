--- conflicted
+++ resolved
@@ -18,7 +18,6 @@
   message("-- Pyne platform defined as: ${PYNE_PLATFORM}")
 endmacro()
 
-<<<<<<< HEAD
 # C++ settings
 macro(pyne_setup_cxx)
   INCLUDE(CheckCXXCompilerFlag)
@@ -31,7 +30,6 @@
   ENDIF()
 endmacro()
 
-=======
 macro(pyne_set_asm_platform)
   # first set OS
   if (WIN32)
@@ -53,8 +51,6 @@
   set(PYNE_ASM_PLATFORM "${_plat}")
 endmacro()
 
-
->>>>>>> 33460586
 # Fortran settings
 # FFLAGS depend on the compiler
 macro(pyne_setup_fortran)
