--- conflicted
+++ resolved
@@ -208,15 +208,11 @@
   double dir[3]   = {pV[0],pV[1],pV[2]};  
 
   // Separate the body of this function to a testable call
-<<<<<<< HEAD
-  g1_fire(oldReg, point, dir, retStep, newReg);
-=======
+  // g1_fire(oldReg, point, dir, retStep, newReg);
   g1_fire(oldReg, point, dir, propStep, retStep, newReg);
-
 
   retStep = retStep + 3.0e-9;
   //  retStep = retStep+3.0e-9;
->>>>>>> 196410fb
   
   // if ( retStep > propStep ) 
   //  saf = retStep - propStep;
@@ -234,17 +230,15 @@
 //---------------------------------------------------------------------------//
 // g1_fire(int& old Region, int& newRegion)
 //---------------------------------------------------------------------------//
-<<<<<<< HEAD
 // oldRegion - the region of the particle's current coordinates
 // point     - the particle's coordinate location vector
 // dir       - the direction vector of the particle's current path (ray)
+// propStep  - ??
 // retStep   - returned as the distance from the particle's current location, along its ray, to the next boundary
 // newRegion - gotten from the value returned by DAG->next_vol
-void g1_fire(int& oldRegion, double point[], double dir[], double& retStep, int& newRegion)
-=======
+// void g1_fire(int& oldRegion, double point[], double dir[], double& retStep, int& newRegion)
 // newRegion is gotten from the volue returned by DAG->next_vol
 void g1_fire(int& oldRegion, double point[], double dir[], double &propStep, double& retStep,  int& newRegion)
->>>>>>> 196410fb
 {
   if(debug)
   {
