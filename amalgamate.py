--- conflicted
+++ resolved
@@ -11,16 +11,12 @@
 import io
 from argparse import ArgumentParser
 
-<<<<<<< HEAD
-CODE_EXTS = {".c", ".cpp", ".cxx", ".h", ".hpp", ".hxx"}
-=======
 sys.path.append('pyne')
 import pyne_version as pv
 
 pv.write_cpp_header('src')
 
-CODE_EXTS = {'.c', '.cpp', '.cxx', '.h', '.hpp', '.hxx'}
->>>>>>> fde10490
+CODE_EXTS = {".c", ".cpp", ".cxx", ".h", ".hpp", ".hxx"}
 CODE_EXTS |= {e.upper() for e in CODE_EXTS}
 SOURCE_EXTS = {".c", ".cpp", ".cxx"}
 SOURCE_EXTS |= {e.upper() for e in SOURCE_EXTS}
@@ -28,9 +24,8 @@
 HEADER_EXTS |= {e.upper() for e in HEADER_EXTS}
 
 DEFAULT_FILES = [
-<<<<<<< HEAD
     "license.txt",
-    "src/version.h",
+    "src/pyne_version.h",
     "src/utils.h",
     "src/utils.cpp",
     "src/extra_types.h",
@@ -44,23 +39,6 @@
     "src/_atomic_data.cpp",
     "src/data.h",
     "src/data.cpp",
-=======
-    'license.txt',
-    'src/pyne_version.h',
-    'src/utils.h',
-    'src/utils.cpp',
-    'src/extra_types.h',
-    'src/h5wrap.h',
-    'src/state_map.cpp',
-    'src/nucname.h',
-    'src/nucname.cpp',
-    'src/rxname.h',
-    'src/rxname.cpp',
-    'src/_atomic_data.h',
-    'src/_atomic_data.cpp',
-    'src/data.h',
-    'src/data.cpp',
->>>>>>> fde10490
     #'src/dagmc_bridge.cpp',
     #'src/dagmc_bridge.h',
     "src/json-forwards.h",
