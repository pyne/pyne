--- conflicted
+++ resolved
@@ -219,15 +219,12 @@
     /// used (and stored on the instance) as the atoms_per_molecule for this calculation.
     /// If \a apm and atoms_per_molecule on this instance are both negative, then the best
     /// guess value calculated from the normailized composition is used here.
-<<<<<<< HEAD
+    comp_map activity();
+    /// Calculates the activity of a material based on the composition and each
+    /// nuclide's mass, decay_const, and atmoic_mass. 
     comp_map decay_heat();
     ///  Calculates the decay heat of a material based on the composition and
     /// each nuclide's mass, q_val, decay_const, and atomic_mass.
-=======
-    comp_map activity();
-    /// Calculates the activity of a material based on the composition and each
-    /// nuclide's mass, decay_const, and atmoic_mass. 
->>>>>>> 5a2d459c
     double molecular_mass(double apm=-1.0);
     /// Returns a copy of the current material where all natural elements in the
     /// composition are expanded to their natural isotopic abundances.
