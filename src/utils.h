/// \brief This is the base PyNE library.
///
/// It contains a lot of utility functions and constants that are globaly useful
/// through out the rest of the PyNE infrastructure.
///

// Header for general library file.

#ifndef PYNE_KMMHYNANYFF5BFMEYIP7TUNLHA
#define PYNE_KMMHYNANYFF5BFMEYIP7TUNLHA

//standard libraries
#include <string>
#include <string.h>
#include <sstream>
#include <cctype>
#include <stdlib.h>
#include <iostream>
#include <cmath>
#include <exception>
#include <sys/stat.h>
#include <sys/types.h>
#include <cstdlib>
#include <vector>
#include <algorithm>

#if defined __APPLE__ || defined __WIN_GNUC__
#if (__GNUC__ >= 4)
  #include <cmath>
  #define isnan(x) std::isnan(x)
#else
  #include <math.h>
  #define isnan(x) __isnand((double)x)
#endif
#endif

#ifdef __WIN_MSVC__
    #define isnan(x) ((x) != (x))
#endif

#ifndef JSON_IS_AMALGAMATION
  #define JSON_IS_AMALGAMATION
#endif

/// The 'pyne' namespace all PyNE functionality is included in.
namespace pyne {

  void pyne_start (); ///< Initializes PyNE based on environment.

  /// Path to the directory containing the PyNE data.
  extern std::string PYNE_DATA;
  extern std::string NUC_DATA_PATH; ///< Path to the nuc_data.h5 file.

  // String Transformations
  /// string of digit characters
  static std::string digits = "0123456789";
  /// uppercase alphabetical characters
  static std::string alphabet = "ABCDEFGHIJKLMNOPQRSTUVWXYZ";
  /// string of all valid word characters for variable names in programing languages.
  static std::string words = "ABCDEFGHIJKLMNOPQRSTUVWXYZabcdefghijklmnopqrstuvwxyz0123456789_";

  /// \name String Conversion Functions
  /// \{
  /// Converts the variables of various types to their C++ string representation.
  std::string to_str(int t);
  std::string to_str(unsigned int t);
  std::string to_str(double t);
  std::string to_str(bool t);
  /// \}

  int to_int(std::string s);  ///< Converts a string of digits to an int using atoi().

  double to_dbl(std::string s);  ///< Converts a valid string to a float using atof().

<<<<<<< HEAD
  double endftod(const char * s); ///< Converts a string from ENDF format to a float.
=======
  /// Converts a string from ENDF format to a float. Only handles E-less format
  /// but is roughly 5 times faster than endftod.
  double endftod_cpp(char * s);
  double endftod_f(char * s); ///< Converts a string from ENDF format to a float.
  extern  double (*endftod)(char * s); ///< endftod function pointer. defaults to fortran

  void use_fast_endftod();/// switches endftod to fast cpp version
>>>>>>> c0b34228

  /// Returns an all upper case copy of the string.
  std::string to_upper(std::string s);

  /// Returns an all lower case copy of the string.
  std::string to_lower(std::string s);

  /// Returns a capitalized copy of the string.
  std::string capitalize(std::string s);

  /// Finds and returns the first white-space delimited token of a line.
  /// \param line a character array to take the first token from.
  /// \param max_l an upper bound to the length of the token.  Must be 11 or less.
  /// \returns a the flag as a string
  std::string get_flag(char line[], int max_l);

  /// Creates a copy of \a s with all instances of \a substr taken out.
  std::string remove_substring(std::string s, std::string substr);

  /// Removes all characters in the string \a chars from \a s.
  std::string remove_characters(std::string s, std::string chars);

  /// Replaces all instance of \a substr in \a s with \a repstr.
  std::string replace_all_substrings(std::string s, std::string substr,
                                                    std::string repstr);

  /// Returns the last character in a string.
  std::string last_char(std::string s);

  /// Returns the slice of a string \a s using the negative index \a n and the
  /// length of the slice \a l.
  std::string slice_from_end(std::string s, int n=-1, int l=1);

  /// Returns true if \a a <= \a b <= \a c and flase otherwise.
  bool ternary_ge(int a, int b, int c);

  /// Returns true if \a substr is in \a s.
  bool contains_substring(std::string s, std::string substr);

  /// Calculates a version of the string \a name that is also a valid variable name.
  /// That is to say that the return value uses only word characters.
  std::string natural_naming(std::string name);

  /// Finds the slope of a line from the points (\a x1, \a y1) and (\a x2, \a y2).
  double slope (double x2, double y2, double x1, double y1);

  /// Solves the equation for the line y = mx + b, given \a x and the points that
  /// form the line: (\a x1, \a y1) and (\a x2, \a y2).
  double solve_line (double x, double x2, double y2, double x1, double y1);

  double tanh(double x);  ///< The hyperbolic tangent function.
  double coth(double x);  ///< The hyperbolic cotangent function.


  // File Helpers
  /// Returns true if the file can be found.
  bool file_exists(std::string strfilename);

  /// Custom exception to be thrown in the event that a required file is not able to
  /// be found.
  class FileNotFound : public std::exception
  {
  public:

    /// default constructor
    FileNotFound () {};

    /// default destructor
    ~FileNotFound () throw () {};

    /// constructor with the filename \a fname.
    FileNotFound(std::string fname)
    {
      filename = fname;
    };

    /// Creates a helpful error message.
    virtual const char* what() const throw()
    {
      std::string FNFstr ("File not found: ");
      if (!filename.empty())
        FNFstr += filename;

      return (const char *) FNFstr.c_str();
    };

  private:
    std::string filename; ///< unfindable filename.
  };


// End PyNE namespace
};

#endif  // PYNE_KMMHYNANYFF5BFMEYIP7TUNLHA<|MERGE_RESOLUTION|>--- conflicted
+++ resolved
@@ -72,9 +72,6 @@
 
   double to_dbl(std::string s);  ///< Converts a valid string to a float using atof().
 
-<<<<<<< HEAD
-  double endftod(const char * s); ///< Converts a string from ENDF format to a float.
-=======
   /// Converts a string from ENDF format to a float. Only handles E-less format
   /// but is roughly 5 times faster than endftod.
   double endftod_cpp(char * s);
@@ -82,7 +79,6 @@
   extern  double (*endftod)(char * s); ///< endftod function pointer. defaults to fortran
 
   void use_fast_endftod();/// switches endftod to fast cpp version
->>>>>>> c0b34228
 
   /// Returns an all upper case copy of the string.
   std::string to_upper(std::string s);
