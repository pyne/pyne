// General Library
#ifndef PYNE_IS_AMALGAMATED
extern "C" double endftod_(char *str, int len);
#endif

#ifndef PYNE_IS_AMALGAMATED
#include "utils.h"
#endif


// PyNE Globals

std::string pyne::PYNE_DATA = "";
std::string pyne::NUC_DATA_PATH = "";

void pyne::pyne_start() {
#if defined __WIN_MSVC__
  char * tmpPYNE_DATA;
  size_t lenPYNE_DATA;
  errno_t errPYNE_DATA = _dupenv_s(&tmpPYNE_DATA, &lenPYNE_DATA, "PYNE_DATA");
  if (errPYNE_DATA)
    tmpPYNE_DATA = (char *) "<NOT_FOUND>";
  PYNE_DATA = (std::string) tmpPYNE_DATA;

  char * tmpNUC_DATA_PATH;
  size_t lenNUC_DATA_PATH;
  errno_t errNUC_DATA_PATH = _dupenv_s(&tmpNUC_DATA_PATH, &lenNUC_DATA_PATH, "NUC_DATA_PATH");
  if (errPYNE_DATA)
    tmpNUC_DATA_PATH = (char *) "<NOT_FOUND>";
  NUC_DATA_PATH = (std::string) tmpNUC_DATA_PATH;
#else
  char * tmppath;
  tmppath = getenv("PYNE_DATA");
  if (tmppath == NULL)
      tmppath = (char *) "<NOT_FOUND>";
  PYNE_DATA = std::string(tmppath);

  tmppath = getenv("NUC_DATA_PATH");
  if (tmppath == NULL)
      tmppath = (char *) "<NOT_FOUND>";
  NUC_DATA_PATH = std::string(tmppath);
#endif
  return;
};



// String Transformations
std::string pyne::to_str(int t) {
  std::stringstream ss;
  ss << t;
  return ss.str();
}

std::string pyne::to_str(unsigned int t) {
  std::stringstream ss;
  ss << t;
  return ss.str();
}

std::string pyne::to_str(double t) {
  std::stringstream ss;
  ss << t;
  return ss.str();
}

std::string pyne::to_str(bool t) {
  std::stringstream ss;
  ss << t;
  return ss.str();
}


int pyne::to_int(std::string s) {
  return atoi( s.c_str() );
}

double pyne::to_dbl(std::string s) {
  return strtod( s.c_str(), NULL );
}

<<<<<<< HEAD
double pyne::endftod (const char * s) {
  // Converts string from ENDF to float64.
=======
double pyne::endftod_cpp(char * s) {
  // Converts string from ENDF only handles "E-less" format but is 5x faster
>>>>>>> c0b34228
  int pos, mant, exp;
  double v, dbl_exp;

  mant = exp = 0;
  if (s[2] == '.') {
    // Convert an ENDF float
    if (s[9] == '+' or s[9] == '-') {
      // All these factors of ten are from place values.
      mant = s[8] + 10 * s[7] + 100 * s[6] + 1000 * s[5] + 10000 * s[4] + \
             100000 * s[3] + 1000000 * s[1] - 1111111 * '0';
      exp = s[10] - '0';
      // Make the right power of 10.
      dbl_exp = exp & 01? 10.: 1;
      dbl_exp *= (exp >>= 1) & 01? 100.: 1;
      dbl_exp *= (exp >>= 1) & 01? 1.0e4: 1;
      dbl_exp *= (exp >>= 1) & 01? 1.0e8: 1;
      // Adjust for powers of ten from treating mantissa as an integer.
      dbl_exp = (s[9] == '-'? 1/dbl_exp: dbl_exp) * 1.0e-6;
      // Get mantissa sign, apply exponent.
      v = mant * (s[0] == '-'? -1: 1) * dbl_exp;
    }
    else {
      mant = s[7] + 10 * s[6] + 100 * s[5] + 1000 * s[4] + 10000 * s[3] + \
             100000 * s[1] - 111111 * '0';
      exp = s[10] + 10 * s[9] - 11 * '0';
      dbl_exp = exp & 01? 10.: 1;
      dbl_exp *= (exp >>= 1) & 01? 100.: 1;
      dbl_exp *= (exp >>= 1) & 01? 1.0e4: 1;
      dbl_exp *= (exp >>= 1) & 01? 1.0e8: 1;
      dbl_exp *= (exp >>= 1) & 01? 1.0e16: 1;
      dbl_exp *= (exp >>= 1) & 01? 1.0e32: 1;
      dbl_exp *= (exp >>= 1) & 01? 1.0e64: 1;
      dbl_exp = (s[8] == '-'? 1/dbl_exp: dbl_exp) * 1.0e-5;
      v = mant * (s[0] == '-'? -1: 1) * dbl_exp;
    }
  }

  // Convert an ENDF int to float; we start from the last char in the field and
  // move forward until we hit a non-digit.
  else {
    v = 0;
    mant = 1; // Here we use mant for the place value about to be read in.
    pos = 10;
    while (s[pos] != '-' and s[pos] != '+' and s[pos] != ' ' and pos > 0) {
      v += mant * (s[pos] - '0');
      mant *= 10;
      pos--;
    }
    v *= (s[pos] == '-'? -1: 1);
  }
  return v;
}

double pyne::endftod_f(char * s) {
#ifdef PYNE_IS_AMALGAMATED
  return endftod_cpp(s);
#else
  return endftod_(s, 12);
#endif
}

double (*pyne::endftod)(char * s) = &pyne::endftod_f;

void pyne::use_fast_endftod() {
  pyne::endftod = &pyne::endftod_cpp;
}

std::string pyne::to_upper(std::string s) {
  // change each element of the string to upper case.
  for(unsigned int i = 0; i < s.length(); i++)
    s[i] = toupper(s[i]);
  return s;
}

std::string pyne::to_lower(std::string s) {
  // change each element of the string to lower case
  for(unsigned int i = 0; i < s.length(); i++)
    s[i] = tolower(s[i]);
  return s;
}


std::string pyne::capitalize(std::string s) {
  unsigned int slen = s.length();
  if (slen == 0)
    return s;
  // uppercase the first character
  s[0] = toupper(s[0]);
  // change each subsequent element of the string to lower case
  for(unsigned int i = 1; i < slen; i++)
    s[i] = tolower(s[i]);
  return s;
}


std::string pyne::get_flag(char line[], int max_l) {
  char tempflag [10];
  for (int i = 0; i < max_l; i++)
  {
    if (line[i] == '\t' || line[i] == '\n' || line[i] == ' ' || line[i] == '\0')
    {
      tempflag[i] = '\0';
      break;
    }
    else
      tempflag[i] = line[i];
  }
  return std::string (tempflag);
}



std::string pyne::remove_substring(std::string s, std::string substr) {
  // Removes a substring from the string s
  int n_found = s.find(substr);
  while ( 0 <= n_found ) {
    s.erase( n_found , substr.length() );
    n_found = s.find(substr);
  }
  return s;
}


std::string pyne::remove_characters(std::string s, std::string chars) {
  // Removes all characters in the string chars from the string s
  for (int i = 0; i < chars.length(); i++ ) {
    s = remove_substring(s, chars.substr(i, 1) );
  }
  return s;
}


std::string pyne::replace_all_substrings(std::string s, std::string substr, std::string repstr) {
  // Replaces all instance of substr in s with the string repstr
  int n_found = s.find(substr);
  while ( 0 <= n_found ) {
    s.replace( n_found , substr.length(), repstr );
    n_found = s.find(substr);
  }
  return s;
};



std::string pyne::last_char(std::string s) {
    // Returns the last character in a string.
    return s.substr(s.length()-1, 1);
}


std::string pyne::slice_from_end(std::string s, int n, int l) {
  // Returns the slice of a string using negative indices.
  return s.substr(s.length()+n, l);
}


bool pyne::ternary_ge(int a, int b, int c) {
  // Returns true id a <= b <= c and flase otherwise.
  return (a <= b && b <= c);
}


bool pyne::contains_substring(std::string s, std::string substr) {
  // Returns a boolean based on if the sub is in s.
  int n = s.find(substr);
  return ( 0 <= n && n < s.length() );
}


std::string pyne::natural_naming(std::string name) {
  // Calculates a version on the string name that is a valid
  // variable name, ie it uses only word characters.
  std::string nat_name (name);

  // Replace Whitespace characters with underscores
  nat_name = pyne::replace_all_substrings(nat_name, " ",  "_");
  nat_name = pyne::replace_all_substrings(nat_name, "\t", "_");
  nat_name = pyne::replace_all_substrings(nat_name, "\n", "_");

  // Remove non-word characters
  int n = 0;
  while ( n < nat_name.length() ) {
    if ( pyne::words.find(nat_name[n]) == std::string::npos )
      nat_name.erase(n, 1);
    else
      n++;
  }

  // Make sure that the name in non-empty before continuing
  if (nat_name.length() == 0)
    return nat_name;

  // Make sure that the name doesn't begin with a number.
  if ( pyne::digits.find(nat_name[0]) != std::string::npos)
    nat_name.insert(0, "_");

  return nat_name;
};


//
// Math Helpers
//

double pyne::slope(double x2, double y2, double x1, double y1) {
  // Finds the slope of a line.
  return (y2 - y1) / (x2 - x1);
};


double pyne::solve_line(double x, double x2, double y2, double x1, double y1) {
  return (slope(x2,y2,x1,y1) * (x - x2)) + y2;
};


double pyne::tanh(double x) {
  return std::tanh(x);
};

double pyne::coth(double x) {
  return 1.0 / std::tanh(x);
};



// File Helpers

bool pyne::file_exists(std::string strfilename) {
  // Thank you intarwebz for this function!
  // Sepcifically: http://www.techbytes.ca/techbyte103.html
  struct stat stFileInfo;
  bool blnReturn;
  int intStat;

  // Attempt to get the file attributes
  intStat = stat(strfilename.c_str(), &stFileInfo);

  if(intStat == 0) {
    // We were able to get the file attributes
    // so the file obviously exists.
    blnReturn = true;
  }
  else {
    // We were not able to get the file attributes.
    // This may mean that we don't have permission to
    // access the folder which contains this file. If you
    // need to do that level of checking, lookup the
    // return values of stat which will give you
    // more details on why stat failed.
    blnReturn = false;
  }

  return(blnReturn);
};<|MERGE_RESOLUTION|>--- conflicted
+++ resolved
@@ -79,13 +79,8 @@
   return strtod( s.c_str(), NULL );
 }
 
-<<<<<<< HEAD
-double pyne::endftod (const char * s) {
-  // Converts string from ENDF to float64.
-=======
 double pyne::endftod_cpp(char * s) {
   // Converts string from ENDF only handles "E-less" format but is 5x faster
->>>>>>> c0b34228
   int pos, mant, exp;
   double v, dbl_exp;
 
