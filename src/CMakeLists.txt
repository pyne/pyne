--- conflicted
+++ resolved
@@ -43,13 +43,10 @@
     "rxname.cpp"
     "tally.cpp"
     "utils.cpp"
-<<<<<<< HEAD
     "endf_base.cpp"
     "endf_mt.cpp"
     "endf.cpp"
-=======
     "endftod.f90"
->>>>>>> c0b34228
     "${AHOT_SRCS}"
     )
 
