--- conflicted
+++ resolved
@@ -90,7 +90,7 @@
   hid_t data_set = H5Dopen2(db, datapath.c_str(), H5P_DEFAULT);
 
   // Grab the nucpath
-  if (detect_nuclidelist(data_set, nucpath)){
+  If (detect_nuclidelist(data_set, nucpath)){
     H5Dclose(data_set);
     _load_comp_protocol1(db, datapath, nucpath, row);
   } else {
@@ -1481,67 +1481,6 @@
 }
 
 
-<<<<<<< HEAD
-
-=======
-pyne::comp_map pyne::Material::activity() {
-  pyne::comp_map act;
-  double masspermole = mass * pyne::N_A;
-  for (pyne::comp_iter i = comp.begin(); i != comp.end(); ++i) {
-    act[i->first] = masspermole * (i->second) * decay_const(i->first) / \
-                    atomic_mass(i->first);
-  }
-  return act;
-}
-
-
-pyne::comp_map pyne::Material::decay_heat() {
-  pyne::comp_map dh;
-  double masspermole = mass * pyne::N_A;
-  for (pyne::comp_iter i = comp.begin(); i != comp.end(); ++i) {
-    dh[i->first] = masspermole * (i->second) * \
-                   decay_const(metastable_id(i->first,nucname::snum(i->first))) * \
-                   q_val(i->first) / atomic_mass(i->first) / pyne::MeV_per_MJ;
-  }
-  return dh;
-}
-
-
-pyne::comp_map pyne::Material::dose_per_g(std::string dose_type, int source) {
-  pyne::comp_map dose;
-  const double pCi_per_Bq = 27.027027;
-  if (dose_type == "ext_air") {
-    for (pyne::comp_iter i = comp.begin(); i != comp.end(); ++i) {
-      dose[i->first] = Ci_per_Bq * pyne::N_A * (i->second) * \
-                       decay_const(i->first) * ext_air_dose(i->first, source) / \
-                       atomic_mass(i->first);
-    }
-  } else if (dose_type == "ext_soil") {
-    for (pyne::comp_iter i = comp.begin(); i != comp.end(); ++i) {
-      dose[i->first] = Ci_per_Bq * pyne::N_A * (i->second) * \
-                       decay_const(i->first) * ext_soil_dose(i->first, source) / \
-                       atomic_mass(i->first);
-    }
-  } else if (dose_type == "ingest") {
-    for (pyne::comp_iter i = comp.begin(); i != comp.end(); ++i) {
-      dose[i->first] = pCi_per_Bq * pyne::N_A * (i->second) * \
-                       decay_const(i->first) * ingest_dose(i->first, source) / \
-                       atomic_mass(i->first);
-    }
-  } else if (dose_type == "inhale") {
-    for (pyne::comp_iter i = comp.begin(); i != comp.end(); ++i) {
-      dose[i->first] = pCi_per_Bq * pyne::N_A * (i->second) * \
-                       decay_const(i->first) * inhale_dose(i->first, source) / \
-                       atomic_mass(i->first);
-    }
-  } else {
-    throw std::invalid_argument("Dose type must be one of: ext_air, ext_soil, ingest, inhale.");
-  }
-  return dose;
-}
->>>>>>> 25743c4d
-
-
 double pyne::Material::molecular_mass(double apm) {
   // Calculate the atomic weight of the Material
   double inverseA = 0.0;
@@ -1950,11 +1889,6 @@
   return atom_dens;
 }
 
-pyne::Material pyne::Material::operator+ (double y) {
-  // Overloads x + y
-  return pyne::Material(comp, mass + y, density);
-}
-
 #ifdef PYNE_DECAY
 std::vector<std::pair<double, double> > pyne::Material::gammas() {
   std::vector<std::pair<double, double> > result;
@@ -2039,7 +1973,6 @@
 }
 
 
-<<<<<<< HEAD
 pyne::comp_map pyne::Material::activity() {
   pyne::comp_map act;
   double masspermole = mass * pyne::N_A;
@@ -2098,14 +2031,13 @@
 
 #endif
 
-=======
+
 pyne::Material pyne::Material::operator+ (double y) {
   // Overloads x + y
   return pyne::Material(comp, mass + y, density);
 }
 
 
->>>>>>> 25743c4d
 pyne::Material pyne::Material::operator+ (Material y) {
   // Overloads x + y
   pyne::comp_map cm;
