--- conflicted
+++ resolved
@@ -1,34 +1,7 @@
 # Defines the CMake commands/policies
 cmake_minimum_required(VERSION 3.0.0)
-<<<<<<< HEAD
-
-# Make the scripts available in the 'cmake' directory available for the
-# 'include()' command, 'find_package()' command.
-list(APPEND CMAKE_MODULE_PATH "${CMAKE_CURRENT_LIST_DIR}/cmake")
-
-# Setup the project
-project(pyne)
-include(PyneMacros)
-pyne_print_logo()  # Beware of dragons
-pyne_set_platform()
-pyne_set_asm_platform()
-pyne_set_build_spatial_solver()
-pyne_set_build_type()
-pyne_set_fast_compile()
-pyne_configure_rpath()
-
-# enable assembly
-enable_language(ASM)
-
-# This makes all the libraries build as SHARED
-set(BUILD_SHARED_LIBS true)
-message("-- CMake Install Prefix: ${CMAKE_INSTALL_PREFIX}")
-=======
->>>>>>> f21196c4
 
 
-<<<<<<< HEAD
-=======
 # Setup the project
 project(pyne)
 include(PyneMacros)
@@ -49,7 +22,6 @@
 message("-- CMake Install Prefix: ${CMAKE_INSTALL_PREFIX}")
 
 
->>>>>>> f21196c4
 #
 # Allow for dependnecies to exist in non-install location
 #
@@ -131,33 +103,11 @@
 set(LIBS ${LIBS} ${PYTHON_LIBRARIES})
 message("-- PYTHON_EXECUTABLE: ${PYTHON_EXECUTABLE}")
 message("-- PYTHON_SITE_PACKAGES: ${PYTHON_SITE_PACKAGES}")
-<<<<<<< HEAD
-
-=======
->>>>>>> f21196c4
 
 # Find NumPy
 find_package(Numpy REQUIRED)
 include_directories("${NUMPY_INCLUDE_DIR}")
 
-<<<<<<< HEAD
-
-pyne_setup_fortran()
-
-# Find f2py, if building spatial solver
-IF(BUILD_SPATIAL_SOLVER)
-  find_package(F2py REQUIRED)
-  message("-- F2PY Executable: ${F2PY_EXECUTABLE}")
-  message("-- F2PY Version: ${F2PY_VERSION}")
-
-  FIND_PACKAGE(LAPACK REQUIRED)
-  MESSAGE("-- Found LAPACK Linker Flags: ${LAPACK_LINKER_FLAGS}")
-  MESSAGE("-- Found LAPACK Libraries: ${LAPACK_LIBRARIES}")
-  MESSAGE("-- Found BLAS Libraries: ${BLAS_LIBRARIES}")
-ENDIF(BUILD_SPATIAL_SOLVER)
-
-
-=======
 # Find NumPy
 find_package(Numpy REQUIRED)
 include_directories("${NUMPY_INCLUDE_DIR}")
@@ -178,7 +128,6 @@
 ENDIF(BUILD_SPATIAL_SOLVER)
 
 
->>>>>>> f21196c4
 # Include the CMake script UseCython.cmake.  This defines add_cython_module().
 # Instruction for use can be found at the top of cmake/UseCython.cmake.
 include(UseCython)
