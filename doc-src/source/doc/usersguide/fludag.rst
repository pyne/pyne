Monte Carlo Code-Specific Steps for FluDAG
+++++++++++++++++++++++++++++++++++++++++++++

There are several varieties of code-specific steps:

1. defining attributes of the geometry using groups in CUBIT
2. exporting CUBIT files tothe appropriate ACIS version
3. converting the ACIS .sat file to H5M, possibly setting a 
faceting tolerance
4. producing material assignments in FLUKA input format from the .h5m file, with the help of fludag
5. preparing the FLUKA input file for running with DAGMC
6. inserting the material assignments into the FLUKA input deck


Geometry Metadata
''''''''''''''''''

In FluDAG, the geometry file can be used to define material 
<<<<<<< HEAD
assignments and tally locations.
=======
assignments, and eventually we would like to add the capability to 
define boundary conditions and tally locations.
>>>>>>> 75c2b17c
 
Assigning Materials & Densities
..................................

A specific naming convention is required for FluDAG. To define 
materials, the FLUKA material name must be 
provided in the group name. The format for the group
name is as follows: 
:: 
    M_[mat_name]

For example, suppose we wish to add volumes 1 through 5 to a group
that defineds the material to be iron, then the following command 
would be used.
::
<<<<<<< HEAD

    group "M_IRON" add vol 4 to 18
=======
    group "M_IRON" add volume 1 to 5
    
Will produce in the input file
::
    ASSIGNMA        IRON         1
    ASSIGNMA        IRON         2
    ASSIGNMA        IRON         3
    ASSIGNMA        IRON         4
    ASSIGNMA        IRON         5
    
Compounds are also supported by FluDAG, for example, if we wish to have volume 6 
belong to a group whose material name is STAINLESS then we can can use 
::
    group "M_STAINLESS" add volume 6

Will produce in the input file
::
    MATERIAL                                        26                    STAINLES  
    *...+....1....+....2....+....3....+....4....+....5....+....6....+....7...
    ASSIGNMA    STAINLES         6

*Note: Material names longer than 8 characters are truncated to the first 8 
characters. 
>>>>>>> 75c2b17c

Be aware that there are several predefined material names in Fluka, and they
are appropriately treated by FluDAG. 
    
*Note: All volumes must belong to a group, if they do not have any information
FluDAG will not assign material information.

The implicit complement is automatically assigned the value 1 + the id of the 
highest numberd volume.

Defining the Graveyard
..............................
* **Defining the "graveyard": vacuum boundaries**

A typical usage of Monte Carlo codes  include a volume that extends 
to infinity with an importance of 0 that bounds the active volumes of interest.
Since solid models cannot include any infinite volumes, it is
necessary to place a finite volume of importance 0 to define the
problem boundary. You will need to surround the entire geometry with a
shell of finite thickness, known as the "graveyard".  Any geometric
shape can be used for this; however, a cubic shell is usually preferred.  This
shell volume will represent the outside world and will be the volume
where all of the particles are terminated.

To create this volume create two volumes in CUBIT with the same shape,
same center, and one slightly larger than the other.  Subtract the
smaller from the larger.  The remaining volume is the graveyard.

Like the material definitions and boundary conditions discussed in the
previous section. The graveyard is defined by assigning it a specific
group name the following keyword:
::
<<<<<<< HEAD
    BLACKHOL

Tally Assignments
=======
    group "M_BLCKHOLE" add volume X
   
Consider a geometry with 99 volumes that all fit within a cube
centered at the origin with side-length 99 cm.  To create a graveyard
for this problem in CUBIT, you could issue the following commands:
::
    cubit_prompt> create brick x 100
    cubit_prompt> create brick x 105
    cubit_prompt> subtract vol 100 from vol 101
    cubit_prompt> group "M_BLCKHOLE" add vol 102


When FLuDAG is run the all particles that enter volumes in group "M_BLCKHOLE" 
will be killed, this is effectively the same as the concept of importance 
in MCNP.


Scoring Assignments
>>>>>>> 75c2b17c
..................
We do not currently support scoring assignments through group names. The user must manually
add these to the Fluka input deck.

The proposed naming scheme would be the following, 
::
     group "[tally_type]_[particle_name]" add volume <list>
     
For example
::
     group "usrtrack_neutron" add volume 1 2 5 6
     group "usrbdx_proton" add volume 1 2 4 9


Preparing the FluDAG Input File
''''''''''''''''''''''''''''''''''''
The FluDAG (Fluka) input file will look almost identical to the originating
Fluka input file. The exception will be the removal of all data between
the cards GEOBEGIN and GEOEND, i.e. all native Fluka input data. The last entry 
on the line of GEOBEGIN should be FLUGG. 

For example the most simple valid Fluka geometry is as follows, 
::
     GEOBEGIN                                                              COMBNAME
         0    0          
     SPH S1         0.0 0.0 0.0 50.0
     CELL1        5 +S1
     CELL2        5 -S1
     GEOEND

To run this geometry with FluDAG, remove all data between GEOBEGIN and GEOEND, and 
switch the last entry to FLUGG, 
::
     GEOBEGIN                                                              FLUGG
     GEOEND


Running FluDAG
'''''''''''''''''''
Running FluDAG bears some similarity to running FLUGG, first create the CAD 
geometry of the problem you wish to run. In order to produce the material assignment 
data from the CAD geometry we must first facet the file,
::
     dagmc_preproc -f <facet_tol> <cad_file.sat> -o <name.h5m>
     
Will facet the geometry file to a tolerance of <facet_tol> and produce a faceted file
called <name.h5m>. From that facet file we can produce the material "snippet" file
::
     /path/to/fludag/executable/mainfludag <name.h5m>
     
Will load the h5m file pointed to and produce the material assignments information. 
This information should then be pasted into the Fluka input file and any adjustments
that need to be made should be made, for example adding the density of non standard 
materials, adding your scoring information. Please note that the user must always 
include the additional material and compound information themselves and take
responsibility to ensure that the Fluka material index number does not overlap with one
produced by FluDAG.

The FluDAG calculation is now ok to run, 
::
     $FLUPRO/flutil/rfluka -e <path/to/fludag/executable/mainfludag> -d <path/to/h5m/file/name.h5m> 
     ++{standard fluka options}++ <fludag_input_file>
<|MERGE_RESOLUTION|>--- conflicted
+++ resolved
@@ -16,12 +16,8 @@
 ''''''''''''''''''
 
 In FluDAG, the geometry file can be used to define material 
-<<<<<<< HEAD
-assignments and tally locations.
-=======
 assignments, and eventually we would like to add the capability to 
 define boundary conditions and tally locations.
->>>>>>> 75c2b17c
  
 Assigning Materials & Densities
 ..................................
@@ -37,10 +33,6 @@
 that defineds the material to be iron, then the following command 
 would be used.
 ::
-<<<<<<< HEAD
-
-    group "M_IRON" add vol 4 to 18
-=======
     group "M_IRON" add volume 1 to 5
     
 Will produce in the input file
@@ -64,7 +56,6 @@
 
 *Note: Material names longer than 8 characters are truncated to the first 8 
 characters. 
->>>>>>> 75c2b17c
 
 Be aware that there are several predefined material names in Fluka, and they
 are appropriately treated by FluDAG. 
@@ -97,11 +88,6 @@
 previous section. The graveyard is defined by assigning it a specific
 group name the following keyword:
 ::
-<<<<<<< HEAD
-    BLACKHOL
-
-Tally Assignments
-=======
     group "M_BLCKHOLE" add volume X
    
 Consider a geometry with 99 volumes that all fit within a cube
@@ -120,7 +106,6 @@
 
 
 Scoring Assignments
->>>>>>> 75c2b17c
 ..................
 We do not currently support scoring assignments through group names. The user must manually
 add these to the Fluka input deck.
