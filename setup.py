--- conflicted
+++ resolved
@@ -166,9 +166,7 @@
 
 
 def parse_args():
-<<<<<<< HEAD
     argv = [a for a in sys.argv[1:] if a != '--']  # needed for backwards compat.
-=======
     distutils_args = []
     cmake = []
     make = []
@@ -206,7 +204,6 @@
 
     # Change egg-base entry to absolute path so it behaves as expected
     import argparse
->>>>>>> 5db89e8b
     parser = argparse.ArgumentParser()
 
     setup = parser.add_argument_group('setup', 'Group for normal setup.py arguments')
