--- conflicted
+++ resolved
@@ -10,15 +10,9 @@
 src/*.tar.gz
 *.s
 
-<<<<<<< HEAD
-# Ignore Python environment
-env
-.env
-=======
 # Ignore environment
 .env
 .venv
->>>>>>> 7e38b25b
 
 # Ignore temp files
 *.pyc
