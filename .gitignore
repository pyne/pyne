# Ignore possible build & documentation
doc/build/
build/
*egg-info/
build_nuc_data/

# Ignore temp files
*.pyc
*.save
*.bak
*~

# Ignore Cython'd files
pyne/*.c
pyne/*.cpp
pyne/*/*.cpp

<<<<<<< HEAD
=======
# Ignore binary files
*.h5

>>>>>>> 709e6448
# Ignore specific files
examples/BASE_TAPE9.INP
pyne/tests/test.file<|MERGE_RESOLUTION|>--- conflicted
+++ resolved
@@ -15,12 +15,9 @@
 pyne/*.cpp
 pyne/*/*.cpp
 
-<<<<<<< HEAD
-=======
 # Ignore binary files
 *.h5
 
->>>>>>> 709e6448
 # Ignore specific files
 examples/BASE_TAPE9.INP
 pyne/tests/test.file